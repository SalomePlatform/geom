# Copyright (C) 2013-2015  CEA/DEN, EDF R&D, OPEN CASCADE
#
# This library is free software; you can redistribute it and/or
# modify it under the terms of the GNU Lesser General Public
# License as published by the Free Software Foundation; either
# version 2.1 of the License, or (at your option) any later version.
#
# This library is distributed in the hope that it will be useful,
# but WITHOUT ANY WARRANTY; without even the implied warranty of
# MERCHANTABILITY or FITNESS FOR A PARTICULAR PURPOSE.  See the GNU
# Lesser General Public License for more details.
#
# You should have received a copy of the GNU Lesser General Public
# License along with this library; if not, write to the Free Software
# Foundation, Inc., 59 Temple Place, Suite 330, Boston, MA  02111-1307 USA
#
# See http://www.salome-platform.org/ or email : webmaster.salome@opencascade.com
#
CMAKE_MINIMUM_REQUIRED(VERSION 2.8.8 FATAL_ERROR)
INCLUDE(CMakeDependentOption)

PROJECT(SalomeGEOM C CXX)

# Ensure a proper linker behavior:
CMAKE_POLICY(SET CMP0003 NEW)

# Versioning
# ===========
# Project name, upper case
STRING(TOUPPER ${PROJECT_NAME} PROJECT_NAME_UC)

SET(${PROJECT_NAME_UC}_MAJOR_VERSION 7)
SET(${PROJECT_NAME_UC}_MINOR_VERSION 7)
SET(${PROJECT_NAME_UC}_PATCH_VERSION 0)
SET(${PROJECT_NAME_UC}_VERSION
  ${${PROJECT_NAME_UC}_MAJOR_VERSION}.${${PROJECT_NAME_UC}_MINOR_VERSION}.${${PROJECT_NAME_UC}_PATCH_VERSION})
SET(${PROJECT_NAME_UC}_VERSION_DEV 1)

# Find KERNEL
# ===========
SET(KERNEL_ROOT_DIR $ENV{KERNEL_ROOT_DIR} CACHE PATH "Path to the Salome KERNEL")
IF(EXISTS ${KERNEL_ROOT_DIR})
  LIST(APPEND CMAKE_MODULE_PATH "${KERNEL_ROOT_DIR}/salome_adm/cmake_files")
  INCLUDE(SalomeMacros)
  FIND_PACKAGE(SalomeKERNEL REQUIRED)
  KERNEL_WITH_CORBA() #check whether KERNEL builded with CORBA
  ADD_DEFINITIONS(${KERNEL_DEFINITIONS})
  INCLUDE_DIRECTORIES(${KERNEL_INCLUDE_DIRS})
ELSE(EXISTS ${KERNEL_ROOT_DIR})
  MESSAGE(FATAL_ERROR "We absolutely need a Salome KERNEL, please define KERNEL_ROOT_DIR")
ENDIF(EXISTS ${KERNEL_ROOT_DIR})

# Platform setup
# ==============
INCLUDE(SalomeSetupPlatform)   # From KERNEL
# Always build libraries as shared objects:
SET(BUILD_SHARED_LIBS TRUE)
# Local macros:
LIST(APPEND CMAKE_MODULE_PATH "${PROJECT_SOURCE_DIR}/adm_local/cmake_files")

# User options 
# ============
OPTION(SALOME_BUILD_DOC "Generate SALOME GEOM documentation" ON)
OPTION(SALOME_BUILD_TESTS "Build SALOME tests" ON)

# Advanced options:
OPTION(SALOME_BUILD_GUI "Enable GUI" ON)
CMAKE_DEPENDENT_OPTION(SALOME_GEOM_USE_OPENCV "Enable shape recognition from picture" OFF
                       "SALOME_BUILD_GUI" OFF)
MARK_AS_ADVANCED(SALOME_BUILD_GUI SALOME_GEOM_USE_OPENCV)

# Prerequisites
# =============
# Find "big" prerequisites first - they reference themselves many others
#   -> this can help finding the smaller prerequisites and detect conficts.
# In our case KERNEL has already loaded many prereq:

##
## From KERNEL:
##

# Various
FIND_PACKAGE(SalomePython REQUIRED)
FIND_PACKAGE(SalomePThread REQUIRED)
FIND_PACKAGE(SalomeSWIG REQUIRED)
FIND_PACKAGE(SalomeBoost REQUIRED)
FIND_PACKAGE(SalomeOmniORB REQUIRED)
FIND_PACKAGE(SalomeOmniORBPy REQUIRED)
FIND_PACKAGE(SalomeLibXml2 REQUIRED)
FIND_PACKAGE(SalomeHDF5 REQUIRED COMPONENTS C)

# Other KERNEL optionals: 
IF(SALOME_BUILD_TESTS)
  ENABLE_TESTING()
  FIND_PACKAGE(SalomeCppUnit)
  SALOME_LOG_OPTIONAL_PACKAGE(CppUnit SALOME_BUILD_TESTS)
ENDIF()
IF(SALOME_BUILD_DOC)
  FIND_PACKAGE(SalomeDoxygen)
  FIND_PACKAGE(SalomeGraphviz)
  SALOME_LOG_OPTIONAL_PACKAGE(Doxygen SALOME_BUILD_DOC)
  SALOME_LOG_OPTIONAL_PACKAGE(Graphviz SALOME_BUILD_DOC)
ENDIF()

# Find GUI (optional)
IF(SALOME_BUILD_GUI)
  SET(GUI_ROOT_DIR $ENV{GUI_ROOT_DIR} CACHE PATH "Path to the Salome GUI")
  IF(EXISTS ${GUI_ROOT_DIR})
    LIST(APPEND CMAKE_MODULE_PATH "${GUI_ROOT_DIR}/adm_local/cmake_files")
    FIND_PACKAGE(SalomeGUI)
    SALOME_GUI_WITH_CORBA() #check whether GUI builded with CORBA
    SALOME_GUI_MODE(SALOME_USE_OCCVIEWER SALOME_USE_VTKVIEWER SALOME_USE_SALOMEOBJECT 
                    OPTIONAL SALOME_USE_PLOT2DVIEWER SALOME_USE_GRAPHICSVIEW SALOME_USE_PYCONSOLE)
    ADD_DEFINITIONS(${GUI_DEFINITIONS})
    INCLUDE_DIRECTORIES(${GUI_INCLUDE_DIRS})
  ELSE(EXISTS ${GUI_ROOT_DIR})
    MESSAGE(STATUS "GUI_ROOT_DIR is not well defined, GEOM will be built without GUI!!!")
  ENDIF(EXISTS ${GUI_ROOT_DIR})
  SALOME_LOG_OPTIONAL_PACKAGE(SalomeGUI SALOME_BUILD_GUI)
ENDIF(SALOME_BUILD_GUI)

##
## Prerequisites From GUI:
##

IF(SALOME_BUILD_GUI)
<<<<<<< HEAD

  # Qt4
  FIND_PACKAGE(SalomeQt4 REQUIRED COMPONENTS QtCore QtGui QtXml)
  FIND_PACKAGE(SalomePyQt4)
=======
  # Qt
  IF(NOT SALOME_GUI_BUILD_WITH_QT5)
    FIND_PACKAGE(SalomeQt4 REQUIRED COMPONENTS QtCore QtGui QtXml QtWebKit QtOpenGL QtNetwork)
  ELSE()
    FIND_PACKAGE(SalomeQt5 REQUIRED)
  ENDIF()
>>>>>>> 922e1476
ENDIF(SALOME_BUILD_GUI)

##
## GEOM specifics
##

FIND_PACKAGE(SalomeCAS REQUIRED)
FIND_PACKAGE(SalomeVTK REQUIRED)

# OpenCV
IF(SALOME_GEOM_USE_OPENCV)
  FIND_PACKAGE(SalomeOpenCV)
  SALOME_LOG_OPTIONAL_PACKAGE(OpenCV SALOME_GEOM_USE_OPENCV)
  ADD_DEFINITIONS(-DWITH_OPENCV)
ENDIF(SALOME_GEOM_USE_OPENCV)

# Detection summary:
SALOME_PACKAGE_REPORT_AND_CHECK()

# Directories
# (default values taken from KERNEL)
# ===========
SET(SALOME_INSTALL_BINS "${SALOME_INSTALL_BINS}" CACHE PATH "Install path: SALOME binaries")
SET(SALOME_INSTALL_LIBS "${SALOME_INSTALL_LIBS}" CACHE PATH "Install path: SALOME libs")
SET(SALOME_INSTALL_IDLS "${SALOME_INSTALL_IDLS}" CACHE PATH "Install path: SALOME IDL files")
SET(SALOME_INSTALL_HEADERS "${SALOME_INSTALL_HEADERS}" CACHE PATH "Install path: SALOME headers")
SET(SALOME_INSTALL_SCRIPT_SCRIPTS "${SALOME_INSTALL_SCRIPT_SCRIPTS}" CACHE PATH 
   "Install path: SALOME scripts")
SET(SALOME_INSTALL_SCRIPT_DATA "${SALOME_INSTALL_SCRIPT_DATA}" CACHE PATH 
   "Install path: SALOME script data")
SET(SALOME_INSTALL_SCRIPT_PYTHON "${SALOME_INSTALL_SCRIPT_PYTHON}" CACHE PATH 
   "Install path: SALOME Python scripts")
SET(SALOME_INSTALL_PYTHON "${SALOME_INSTALL_PYTHON}" CACHE PATH "Install path: SALOME Python stuff")
SET(SALOME_INSTALL_PYTHON_SHARED "${SALOME_INSTALL_PYTHON_SHARED}" CACHE PATH 
   "Install path: SALOME Python shared modules")
SET(SALOME_INSTALL_CMAKE "${SALOME_INSTALL_CMAKE}" CACHE PATH "Install path: SALOME CMake files")
SET(SALOME_INSTALL_CMAKE_LOCAL "${SALOME_INSTALL_CMAKE_LOCAL}" CACHE PATH 
    "Install path: local SALOME CMake files") 
SET(SALOME_INSTALL_AMCONFIG_LOCAL "${SALOME_INSTALL_AMCONFIG_LOCAL}" CACHE PATH
  "Install path: local SALOME config files (obsolete, to be removed)")

SET(SALOME_INSTALL_RES "${SALOME_INSTALL_RES}" CACHE PATH "Install path: SALOME resources")
SET(SALOME_INSTALL_DOC "${SALOME_INSTALL_DOC}" CACHE PATH "Install path: SALOME documentation")

# Specific to GEOM:
SET(SALOME_GEOM_INSTALL_RES_DATA "${SALOME_INSTALL_RES}/geom" CACHE PATH 
    "Install path: SALOME GEOM specific data")
SET(SALOME_GEOM_INSTALL_RES_SCRIPTS "${SALOME_INSTALL_RES}/geom" CACHE PATH 
    "Install path: SALOME GEOM scripts")
SET(SALOME_GEOM_INSTALL_PLUGINS share/salome/plugins/geom CACHE PATH 
    "Install path: SALOME GEOM plugins")

MARK_AS_ADVANCED(SALOME_INSTALL_BINS SALOME_INSTALL_LIBS SALOME_INSTALL_IDLS SALOME_INSTALL_HEADERS)
MARK_AS_ADVANCED(SALOME_INSTALL_SCRIPT_SCRIPTS SALOME_INSTALL_SCRIPT_DATA SALOME_INSTALL_SCRIPT_PYTHON)
MARK_AS_ADVANCED(SALOME_INSTALL_APPLISKEL_SCRIPTS  SALOME_INSTALL_APPLISKEL_PYTHON SALOME_INSTALL_CMAKE SALOME_INSTALL_CMAKE_LOCAL SALOME_INSTALL_RES)
MARK_AS_ADVANCED(SALOME_INSTALL_PYTHON SALOME_INSTALL_PYTHON_SHARED)
MARK_AS_ADVANCED(SALOME_GEOM_INSTALL_RES_DATA SALOME_GEOM_INSTALL_RES_SCRIPTS SALOME_GEOM_INSTALL_PLUGINS)
MARK_AS_ADVANCED(SALOME_INSTALL_AMCONFIG_LOCAL SALOME_INSTALL_DOC)

# Accumulate environment variables for GEOM module
SALOME_ACCUMULATE_ENVIRONMENT(PYTHONPATH NOCHECK ${CMAKE_INSTALL_PREFIX}/${SALOME_INSTALL_BINS}
                                                 ${CMAKE_INSTALL_PREFIX}/${SALOME_INSTALL_PYTHON}
                                                 ${CMAKE_INSTALL_PREFIX}/${SALOME_INSTALL_PYTHON_SHARED})
SALOME_ACCUMULATE_ENVIRONMENT(LD_LIBRARY_PATH NOCHECK ${CMAKE_INSTALL_PREFIX}/${SALOME_INSTALL_LIBS}) 

# Sources 
# ========
ADD_SUBDIRECTORY(idl)

ADD_SUBDIRECTORY(adm_local)
ADD_SUBDIRECTORY(resources)
ADD_SUBDIRECTORY(bin)
ADD_SUBDIRECTORY(src)
IF(SALOME_BUILD_DOC)
  ADD_SUBDIRECTORY(doc)
ENDIF()

# Header configuration
# ====================
SALOME_XVERSION(${PROJECT_NAME})
SALOME_CONFIGURE_FILE(GEOM_version.h.in GEOM_version.h INSTALL ${SALOME_INSTALL_HEADERS})

# Configuration export
# (here only the level 1 prerequisites are exposed)
# ====================
INCLUDE(CMakePackageConfigHelpers)

# List of targets in this project we want to make visible to the rest of the world.
# They all have to be INSTALL'd with the option "EXPORT ${PROJECT_NAME}TargetGroup"
SET(_${PROJECT_NAME}_exposed_targets 
  GEOMArchimede BlockFix GEOMbasic GEOMAlgo GEOMClient GEOMImpl
  GEOMUtils GEOMEngine GEOM_SupervEngine GEOMSketcher
  SalomeIDLGEOM SalomeIDLGEOMSuperv SalomeIDLAdvancedGEOM ShHealOper XAO AdvancedEngine OCC2VTK
  SalomeIDLSTLPlugin SalomeIDLBREPPlugin SalomeIDLSTEPPlugin SalomeIDLIGESPlugin SalomeIDLXAOPlugin SalomeIDLVTKPlugin
  STLPluginEngine BREPPluginEngine STEPPluginEngine IGESPluginEngine XAOPluginEngine VTKPluginEngine
)
IF(SALOME_BUILD_GUI)
  LIST(APPEND _${PROJECT_NAME}_exposed_targets 
    AdvancedGUI BasicGUI BlocksGUI BooleanGUI BuildGUI DisplayGUI DlgRef CurveCreator EntityGUI GEOMBase
    GEOMFiltersSelection GEOM GEOMToolsGUI GenerationGUI GroupGUI Material MeasureGUI GEOMObject
    OperationGUI PrimitiveGUI RepairGUI TransformationGUI
    STLPluginGUI BREPPluginGUI STEPPluginGUI IGESPluginGUI XAOPluginGUI VTKPluginGUI
    )
  IF(SALOME_USE_GRAPHICSVIEW)
    LIST(APPEND _${PROJECT_NAME}_exposed_targets DependencyTree)
  ENDIF(SALOME_USE_GRAPHICSVIEW)
ENDIF(SALOME_BUILD_GUI)

IF(SALOME_GEOM_USE_OPENCV)
  LIST(APPEND _${PROJECT_NAME}_exposed_targets 
    GEOMShapeRec
    )
ENDIF(SALOME_GEOM_USE_OPENCV)

# Add all targets to the build-tree export set
EXPORT(TARGETS ${_${PROJECT_NAME}_exposed_targets}
  FILE ${PROJECT_BINARY_DIR}/${PROJECT_NAME}Targets.cmake)

# Create the configuration files:
#   - in the build tree:

#      Ensure the variables are always defined for the configure:
SET(KERNEL_ROOT_DIR "${KERNEL_ROOT_DIR}")
SET(GUI_ROOT_DIR "${GUI_ROOT_DIR}")
SET(CAS_ROOT_DIR "${CAS_ROOT_DIR}")
SET(VTK_ROOT_DIR "${VTK_ROOT_DIR}")
SET(OPENCV_ROOT_DIR "${OPENCV_ROOT_DIR}")

SET(CONF_INCLUDE_DIRS "${PROJECT_SOURCE_DIR}/include" "${PROJECT_BINARY_DIR}/include")

# Build variables that will be expanded when configuring Salome<MODULE>Config.cmake:
SALOME_CONFIGURE_PREPARE(OpenCV CAS VTK)
                         
CONFIGURE_PACKAGE_CONFIG_FILE(${PROJECT_NAME}Config.cmake.in
    ${PROJECT_BINARY_DIR}/${PROJECT_NAME}Config.cmake
    INSTALL_DESTINATION "${SALOME_INSTALL_CMAKE_LOCAL}"
    PATH_VARS CONF_INCLUDE_DIRS SALOME_INSTALL_CMAKE_LOCAL CMAKE_INSTALL_PREFIX
    KERNEL_ROOT_DIR GUI_ROOT_DIR CAS_ROOT_DIR VTK_ROOT_DIR OPENCV_ROOT_DIR)

#   - in the install tree (VSR 16/08/2013: TEMPORARILY COMMENT THIS - TO REMOVE?):
#       Get the relative path of the include directory so 
#       we can register it in the generated configuration files:
#SET(CONF_INCLUDE_DIRS "${CMAKE_INSTALL_PREFIX}/${INSTALL_INCLUDE_DIR}")
#CONFIGURE_PACKAGE_CONFIG_FILE(adm_local/cmake_files/${PROJECT_NAME}Config.cmake.in 
#    ${PROJECT_BINARY_DIR}/to_install/${PROJECT_NAME}Config.cmake
#    INSTALL_DESTINATION "${SALOME_INSTALL_CMAKE}"
#    PATH_VARS CONF_INCLUDE_DIRS SALOME_INSTALL_CMAKE CMAKE_INSTALL_PREFIX 
#    KERNEL_ROOT_DIR GUI_ROOT_DIR CAS_ROOT_DIR VTK_ROOT_DIR OPENCV_ROOT_DIR)

WRITE_BASIC_PACKAGE_VERSION_FILE(${PROJECT_BINARY_DIR}/${PROJECT_NAME}ConfigVersion.cmake
    VERSION ${${PROJECT_NAME_UC}_VERSION}
    COMPATIBILITY AnyNewerVersion)
  
# Install the CMake configuration files:
INSTALL(FILES
  "${PROJECT_BINARY_DIR}/${PROJECT_NAME}Config.cmake"
  "${PROJECT_BINARY_DIR}/${PROJECT_NAME}ConfigVersion.cmake"
  DESTINATION "${SALOME_INSTALL_CMAKE_LOCAL}")

# Install the export set for use with the install-tree
INSTALL(EXPORT ${PROJECT_NAME}TargetGroup DESTINATION "${SALOME_INSTALL_CMAKE_LOCAL}" 
        FILE ${PROJECT_NAME}Targets.cmake)<|MERGE_RESOLUTION|>--- conflicted
+++ resolved
@@ -124,19 +124,17 @@
 ##
 
 IF(SALOME_BUILD_GUI)
-<<<<<<< HEAD
-
-  # Qt4
-  FIND_PACKAGE(SalomeQt4 REQUIRED COMPONENTS QtCore QtGui QtXml)
-  FIND_PACKAGE(SalomePyQt4)
-=======
-  # Qt
   IF(NOT SALOME_GUI_BUILD_WITH_QT5)
+    # Qt
     FIND_PACKAGE(SalomeQt4 REQUIRED COMPONENTS QtCore QtGui QtXml QtWebKit QtOpenGL QtNetwork)
+    # PyQt
+    FIND_PACKAGE(SalomePyQt4 REQUIRED)
   ELSE()
+    # Qt
     FIND_PACKAGE(SalomeQt5 REQUIRED)
+    # PyQt
+    FIND_PACKAGE(SalomePyQt5 REQUIRED)
   ENDIF()
->>>>>>> 922e1476
 ENDIF(SALOME_BUILD_GUI)
 
 ##
