# Check Free Boundaries

import salome
salome.salome_init()
from salome.geom import geomBuilder
geompy = geomBuilder.New()

# create a shape
box1 = geompy.MakeBox(0,   0,   0, 100, 100, 100)
box2 = geompy.MakeBox(20, 20, -20,  80,  80, 120)
cut  = geompy.MakeCut(box1, box2)
sid = geompy.addToStudy(cut, "Shape")

# get all faces
faces = geompy.SubShapeAllSortedCentres(cut, geompy.ShapeType["FACE"])

# for each face, get free boundaries
for fi in range(len(faces)):
    fid = geompy.addToStudyInFather(cut, faces[fi], "Face %d" % (fi+1))
    isSuccess, closedWires, openWires = geompy.GetFreeBoundary(faces[fi])
    if isSuccess:
<<<<<<< HEAD
        print("Check free boudaries in face %d: OK" % (fi+1))
        print("-- Nb of closed boundaries = %d" % len(closedWires))
=======
        print "Check free boundaries in face %d: OK" % (fi+1)
        print "-- Nb of closed boundaries = %d" % len(closedWires)
>>>>>>> 8f00089b
        for wi in range(len(closedWires)):
            wid = geompy.addToStudyInFather(faces[fi], closedWires[wi], "Closed wire %d" % (wi+1))
            pass
        print("-- Nb of open boundaries = %d" % len(openWires))
        for wi in range(len(openWires)):
            wid = geompy.addToStudyInFather(faces[fi], openWires[wi], "Open wire %d" % (wi+1))
            pass
        pass
    else:
<<<<<<< HEAD
        print("Check free boudaries in face %d: KO" % (fi+1))
=======
        print "Check free boundaries in face %d: KO" % (fi+1)
>>>>>>> 8f00089b
        pass
    pass<|MERGE_RESOLUTION|>--- conflicted
+++ resolved
@@ -19,13 +19,8 @@
     fid = geompy.addToStudyInFather(cut, faces[fi], "Face %d" % (fi+1))
     isSuccess, closedWires, openWires = geompy.GetFreeBoundary(faces[fi])
     if isSuccess:
-<<<<<<< HEAD
-        print("Check free boudaries in face %d: OK" % (fi+1))
+        print("Check free boundaries in face %d: OK" % (fi+1))
         print("-- Nb of closed boundaries = %d" % len(closedWires))
-=======
-        print "Check free boundaries in face %d: OK" % (fi+1)
-        print "-- Nb of closed boundaries = %d" % len(closedWires)
->>>>>>> 8f00089b
         for wi in range(len(closedWires)):
             wid = geompy.addToStudyInFather(faces[fi], closedWires[wi], "Closed wire %d" % (wi+1))
             pass
@@ -35,10 +30,6 @@
             pass
         pass
     else:
-<<<<<<< HEAD
-        print("Check free boudaries in face %d: KO" % (fi+1))
-=======
-        print "Check free boundaries in face %d: KO" % (fi+1)
->>>>>>> 8f00089b
+        print("Check free boundaries in face %d: KO" % (fi+1))
         pass
     pass