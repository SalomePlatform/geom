--- conflicted
+++ resolved
@@ -2611,15 +2611,6 @@
                            in GEOM_Object theShapeWhat);
 
     /*!
-<<<<<<< HEAD
-     * \brief Explode a shape into edges sorted in a row from a starting point.
-     * \param theShape - the shape to be exploded on edges.
-     * \param theStartPoint - the starting point.
-     * \return Ordered list of edges sorted in a row from a starting point.
-     */
-    ListOfGO GetSubShapeEdgeSorted (in GEOM_Object theShape,
-                                    in GEOM_Object theStartPoint);
-=======
      *  \brief Resize the input edge with the new Min and Max parameters.
      *  The input edge parameters range is [0, 1]. If theMin parameter is
      *  negative, the input edge is extended, otherwise it is shrinked by
@@ -2665,7 +2656,15 @@
      *  \return a newly created face.
      */
     GEOM_Object MakeSurfaceFromFace(in GEOM_Object theFace);
->>>>>>> 16b1d9dd
+
+    /*!
+     * \brief Explode a shape into edges sorted in a row from a starting point.
+     * \param theShape - the shape to be exploded on edges.
+     * \param theStartPoint - the starting point.
+     * \return Ordered list of edges sorted in a row from a starting point.
+     */
+    ListOfGO GetSubShapeEdgeSorted (in GEOM_Object theShape,
+                                    in GEOM_Object theStartPoint);
 
   };
 
