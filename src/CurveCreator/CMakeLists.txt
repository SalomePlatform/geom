--- conflicted
+++ resolved
@@ -18,11 +18,7 @@
 #
 
 IF(SALOME_BUILD_GUI)
-<<<<<<< HEAD
   INCLUDE(UseQtExt)
-=======
-  INCLUDE(UseQt4Ext)
->>>>>>> cfa4be5d
 ENDIF(SALOME_BUILD_GUI)
 
 # --- options ---
