--- conflicted
+++ resolved
@@ -164,15 +164,7 @@
                                    const TCollection_AsciiString&            anEntry,
                                    Resource_DataMapOfAsciiStringAsciiString& aNameToEntry);
 
-<<<<<<< HEAD
- protected:
-=======
-  Standard_EXPORT void DocumentModified(const int theDocId, const bool isModified);
-  
-  Standard_EXPORT bool DocumentModified(const int theDocId);
-
 protected:
->>>>>>> 47d7c598
   Standard_EXPORT static void SetEngine(GEOM_Engine* theEngine);       
   
 private:
