# Copyright (C) 2012-2015  CEA/DEN, EDF R&D, OPEN CASCADE
#
# This library is free software; you can redistribute it and/or
# modify it under the terms of the GNU Lesser General Public
# License as published by the Free Software Foundation; either
# version 2.1 of the License, or (at your option) any later version.
#
# This library is distributed in the hope that it will be useful,
# but WITHOUT ANY WARRANTY; without even the implied warranty of
# MERCHANTABILITY or FITNESS FOR A PARTICULAR PURPOSE.  See the GNU
# Lesser General Public License for more details.
#
# You should have received a copy of the GNU Lesser General Public
# License along with this library; if not, write to the Free Software
# Foundation, Inc., 59 Temple Place, Suite 330, Boston, MA  02111-1307 USA
#
# See http://www.salome-platform.org/ or email : webmaster.salome@opencascade.com
#

<<<<<<< HEAD
=======
INCLUDE(UseQtExt)

>>>>>>> fc8218a0
# --- options ---

# additional include directories
INCLUDE_DIRECTORIES(
  ${PTHREAD_INCLUDE_DIR}
  ${VTK_INCLUDE_DIRS}
  ${OMNIORB_INCLUDE_DIR}
  ${CAS_INCLUDE_DIRS}
  ${KERNEL_INCLUDE_DIRS}
  ${GUI_INCLUDE_DIRS}
  ${PROJECT_BINARY_DIR}/idl
  ${PROJECT_BINARY_DIR}
  ${PROJECT_SOURCE_DIR}/src/OBJECT
  ${PROJECT_SOURCE_DIR}/src/GEOMClient
  ${PROJECT_SOURCE_DIR}/src/GEOMImpl
  ${PROJECT_SOURCE_DIR}/src/GEOMGUI
  ${PROJECT_SOURCE_DIR}/src/DlgRef
  ${PROJECT_BINARY_DIR}/src/DlgRef
  ${CMAKE_CURRENT_SOURCE_DIR}
  )

# additional preprocessor / compiler flags
ADD_DEFINITIONS(
  ${CAS_DEFINITIONS}
  ${OMNIORB_DEFINITIONS}
  ${QT_DEFINITIONS}
  )

# libraries to link to
SET(_link_LIBRARIES
  GEOMObject
  GEOMClient
  GEOMImpl
  GEOM
  DlgRef
  ${KERNEL_SALOMELocalTrace}
  ${GUI_SalomeApp}
  )

# --- headers ---

SET(GEOMBase_HEADERS
  GEOMBase.h
  GEOMBase_Skeleton.h
  GEOMBase_DlgSkeleton.h
  GEOMBase_Helper.h
  GEOM_Operation.h
  GEOM_GEOMBase.hxx
  GEOM_GenericObjPtr.h
  )

# header files / to be processed by moc
SET(_moc_HEADERS
  GEOMBase_Skeleton.h
  GEOMBase_DlgSkeleton.h
  )

# --- sources ---

# sources / moc wrappings
QT_WRAP_MOC(_moc_SOURCES ${_moc_HEADERS})

SET(GEOMBase_SOURCES
  GEOMBase.cxx
  GEOMBase_Skeleton.cxx
  GEOMBase_Helper.cxx
  GEOM_Operation.cxx
  GEOM_GenericObjPtr.cxx
  GEOMBase_DlgSkeleton.cxx
  ${_moc_SOURCES}
  )

# --- rules ---

ADD_LIBRARY(GEOMBase ${GEOMBase_SOURCES})
TARGET_LINK_LIBRARIES(GEOMBase ${_link_LIBRARIES})
INSTALL(TARGETS GEOMBase EXPORT ${PROJECT_NAME}TargetGroup DESTINATION ${SALOME_INSTALL_LIBS})

INSTALL(FILES ${GEOMBase_HEADERS} DESTINATION ${SALOME_INSTALL_HEADERS})<|MERGE_RESOLUTION|>--- conflicted
+++ resolved
@@ -17,11 +17,8 @@
 # See http://www.salome-platform.org/ or email : webmaster.salome@opencascade.com
 #
 
-<<<<<<< HEAD
-=======
 INCLUDE(UseQtExt)
 
->>>>>>> fc8218a0
 # --- options ---
 
 # additional include directories
