--- conflicted
+++ resolved
@@ -2206,15 +2206,8 @@
 
 void GeometryGUI::updateFieldColorScale()
 {
-<<<<<<< HEAD
   GEOM_Displayer aDisplayer;
   aDisplayer.UpdateColorScale();
-=======
-  if( SalomeApp_Study* aStudy = dynamic_cast<SalomeApp_Study*>( getApp()->activeStudy() ) )
-  {
-    GEOM_Displayer( aStudy ).UpdateColorScale();
-  }
->>>>>>> 47d7c598
 }
 
 QString GeometryGUI::engineIOR() const
@@ -2812,16 +2805,7 @@
              param == QString("scalar_bar_height") ||
              param == QString("scalar_bar_text_height") ||
              param == QString("scalar_bar_nb_intervals")) {
-<<<<<<< HEAD
-      GEOM_Displayer aDisplayer;
-      bool anIsRedisplayFieldSteps = param == QString("scalar_bar_nb_intervals");
-      aDisplayer.UpdateColorScale( anIsRedisplayFieldSteps, true );
-=======
-      if( /*SalomeApp_Study* aStudy = */dynamic_cast<SalomeApp_Study*>( getApp()->activeStudy() ) )
-      {
-        updateFieldColorScale();
-      }
->>>>>>> 47d7c598
+      updateFieldColorScale();
     }
     else if ( param == QString("dimensions_color")            ||
               param == QString("dimensions_line_width")       ||
