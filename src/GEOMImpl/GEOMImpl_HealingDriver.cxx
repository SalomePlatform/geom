--- conflicted
+++ resolved
@@ -655,13 +655,14 @@
     TColStd_IndexedDataMapOfTransientTransient aMapTShapes;
     TNaming_CopyShape::CopyTool(theOriginalShape, aMapTShapes, aShapeCopy);
   }
+
   // 2. Limit tolerance.
   if (!GEOMUtils::FixShapeTolerance(aShapeCopy, aType, aTol))
     StdFail_NotDone::Raise("Non valid shape result");
 
-<<<<<<< HEAD
+  // 3. Set the result
   theOutShape = aShapeCopy;
-=======
+
   // 4. Collect statistics
   {
     ShHealOper_Tool tool;
@@ -723,7 +724,6 @@
 
     SaveStatistics( tool );
   }
->>>>>>> 16b1d9dd
 }
 
 //=======================================================================
