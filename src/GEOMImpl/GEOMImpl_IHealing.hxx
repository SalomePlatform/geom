// Copyright (C) 2007-2014  CEA/DEN, EDF R&D, OPEN CASCADE
//
// Copyright (C) 2003-2007  OPEN CASCADE, EADS/CCR, LIP6, CEA/DEN,
// CEDRAT, EDF R&D, LEG, PRINCIPIA R&D, BUREAU VERITAS
//
// This library is free software; you can redistribute it and/or
// modify it under the terms of the GNU Lesser General Public
// License as published by the Free Software Foundation; either
// version 2.1 of the License, or (at your option) any later version.
//
// This library is distributed in the hope that it will be useful,
// but WITHOUT ANY WARRANTY; without even the implied warranty of
// MERCHANTABILITY or FITNESS FOR A PARTICULAR PURPOSE.  See the GNU
// Lesser General Public License for more details.
//
// You should have received a copy of the GNU Lesser General Public
// License along with this library; if not, write to the Free Software
// Foundation, Inc., 59 Temple Place, Suite 330, Boston, MA  02111-1307 USA
//
// See http://www.salome-platform.org/ or email : webmaster.salome@opencascade.com
//

#include "GEOM_Function.hxx"

#include <TColStd_HArray1OfInteger.hxx>
#include <TColStd_HArray1OfExtendedString.hxx>
<<<<<<< HEAD
#include <TColStd_HSequenceOfTransient.hxx>
#include <TopAbs.hxx>
=======
#include "TColStd_HSequenceOfTransient.hxx"
#include <ShHealOper_ModifStats.hxx>
>>>>>>> 16b1d9dd

class GEOMImpl_IHealing
{
public:

  enum {
    ARG_SHAPE_PROCESS_OPERATORS =  1,
    ARG_SHAPE_PROCESS_PARAMS    =  2,
    ARG_SHAPE_PROCESS_VALUES    =  3,
    ARG_ORIGINAL                =  4,
    ARG_LIST_ARGUMENTS          =  5,
    ARG_IS_COMMON_VERTEX        =  6,
    ARG_TOLERANCE               =  7,
    ARG_DEV_EDGE_VALUE          =  8,
    ARG_IS_BY_PARAMETER         =  9,
    ARG_SUBSHAPE_INDEX          = 10,
    ARG_LIST_SHAPES             = 11,
<<<<<<< HEAD
    ARG_TYPE                    = 12
=======
    ARG_STATISTICS              =  4
>>>>>>> 16b1d9dd
  };

  GEOMImpl_IHealing(Handle(GEOM_Function) theFunction): _func(theFunction) {}

  void SetOperators( const Handle(TColStd_HArray1OfExtendedString)& arr ) {  if ( !arr.IsNull() ) _func->SetStringArray(ARG_SHAPE_PROCESS_OPERATORS, arr); }
  Handle(TColStd_HArray1OfExtendedString) GetOperators() { return _func->GetStringArray(ARG_SHAPE_PROCESS_OPERATORS); }

  void SetParameters( const Handle(TColStd_HArray1OfExtendedString)& arr ) {  if ( !arr.IsNull() ) _func->SetStringArray(ARG_SHAPE_PROCESS_PARAMS, arr); }
  Handle(TColStd_HArray1OfExtendedString) GetParameters() { return _func->GetStringArray(ARG_SHAPE_PROCESS_PARAMS); }

  void SetValues( const Handle(TColStd_HArray1OfExtendedString)& arr ) {  if ( !arr.IsNull() ) _func->SetStringArray(ARG_SHAPE_PROCESS_VALUES, arr); }
  Handle(TColStd_HArray1OfExtendedString) GetValues() { return _func->GetStringArray(ARG_SHAPE_PROCESS_VALUES); }

  void SetOriginal( Handle(GEOM_Function) f ) { _func->SetReference(ARG_ORIGINAL, f); }
  Handle(GEOM_Function) GetOriginal() { return _func->GetReference(ARG_ORIGINAL); }

  void SetFaces( const Handle(TColStd_HArray1OfInteger)& arr ) { if ( !arr.IsNull() ) _func->SetIntegerArray(ARG_LIST_ARGUMENTS, arr); }
  Handle(TColStd_HArray1OfInteger) GetFaces() { return _func->GetIntegerArray(ARG_LIST_ARGUMENTS); }

  void SetWires( const Handle(TColStd_HArray1OfInteger)& arr ) { if ( !arr.IsNull() ) _func->SetIntegerArray(ARG_LIST_ARGUMENTS, arr); }
  Handle(TColStd_HArray1OfInteger) GetWires() { return _func->GetIntegerArray(ARG_LIST_ARGUMENTS); }

  void SetIsCommonVertex( Standard_Boolean val ) { _func->SetInteger(ARG_IS_COMMON_VERTEX, val ? 1 : 0 ); }
  Standard_Boolean GetIsCommonVertex() { return (_func->GetInteger(ARG_IS_COMMON_VERTEX) != 0 ); }

  void SetIsByParameter( Standard_Boolean val ) { _func->SetInteger(ARG_IS_BY_PARAMETER, val ? 1 : 0 ); }
  Standard_Boolean GetIsByParameter() { return (_func->GetInteger(ARG_IS_BY_PARAMETER) != 0 ); }

  void SetTolerance( Standard_Real val ) { _func->SetReal(ARG_TOLERANCE, val); }
  Standard_Real GetTolerance() { return _func->GetReal(ARG_TOLERANCE); }

  void SetType( TopAbs_ShapeEnum val ) { _func->SetInteger(ARG_TYPE, (Standard_Integer)val); }
  TopAbs_ShapeEnum GetType() { TopAbs_ShapeEnum type = (TopAbs_ShapeEnum)(_func->GetInteger(ARG_TYPE)); return _func->IsDone() ? type : TopAbs_SHAPE; }

  void SetDevideEdgeValue( Standard_Real val ) { _func->SetReal(ARG_DEV_EDGE_VALUE, val); }
  Standard_Real GetDevideEdgeValue() { return _func->GetReal(ARG_DEV_EDGE_VALUE); }

  void SetIndex( Standard_Integer val ) { _func->SetInteger(ARG_SUBSHAPE_INDEX, val); }
  Standard_Integer GetIndex() { return _func->GetInteger(ARG_SUBSHAPE_INDEX); }

  void SetShapes(const Handle(TColStd_HSequenceOfTransient)& theShapes)
  { _func->SetReferenceList(ARG_LIST_SHAPES, theShapes); }
  Handle(TColStd_HSequenceOfTransient) GetShapes()
  { return _func->GetReferenceList(ARG_LIST_SHAPES); }

  Handle(TColStd_HSequenceOfTransient) GetOriginalAndShapes()
  {
    Handle(TColStd_HSequenceOfTransient) funs = GetShapes();
    if ( funs.IsNull() ) funs = new TColStd_HSequenceOfTransient;
    funs->Prepend( GetOriginal() );
    return funs;
  }

  void SetStatistics( ShHealOper_ModifStats * ms )
  {
    if ( ms ) ms->Clear();
    _func->SetCallBackData( (void*) ms );
  }
  ShHealOper_ModifStats * GetStatistics()
  {
    return (ShHealOper_ModifStats*) _func->GetCallBackData();
  }

private:
  Handle(GEOM_Function) _func;
};<|MERGE_RESOLUTION|>--- conflicted
+++ resolved
@@ -24,13 +24,9 @@
 
 #include <TColStd_HArray1OfInteger.hxx>
 #include <TColStd_HArray1OfExtendedString.hxx>
-<<<<<<< HEAD
 #include <TColStd_HSequenceOfTransient.hxx>
 #include <TopAbs.hxx>
-=======
-#include "TColStd_HSequenceOfTransient.hxx"
 #include <ShHealOper_ModifStats.hxx>
->>>>>>> 16b1d9dd
 
 class GEOMImpl_IHealing
 {
@@ -48,11 +44,7 @@
     ARG_IS_BY_PARAMETER         =  9,
     ARG_SUBSHAPE_INDEX          = 10,
     ARG_LIST_SHAPES             = 11,
-<<<<<<< HEAD
     ARG_TYPE                    = 12
-=======
-    ARG_STATISTICS              =  4
->>>>>>> 16b1d9dd
   };
 
   GEOMImpl_IHealing(Handle(GEOM_Function) theFunction): _func(theFunction) {}
@@ -106,12 +98,12 @@
     return funs;
   }
 
-  void SetStatistics( ShHealOper_ModifStats * ms )
+  void SetStatistics( ShHealOper_ModifStats* ms )
   {
     if ( ms ) ms->Clear();
     _func->SetCallBackData( (void*) ms );
   }
-  ShHealOper_ModifStats * GetStatistics()
+  ShHealOper_ModifStats* GetStatistics()
   {
     return (ShHealOper_ModifStats*) _func->GetCallBackData();
   }
