--- conflicted
+++ resolved
@@ -388,7 +388,56 @@
                                        const Standard_Integer theShapeType,
                                        GEOMAlgo_State theState);
 
-<<<<<<< HEAD
+  /*!
+   * \brief Resize the input edge with the new Min and Max parameters.
+   * The input edge parameters range is [0, 1]. If theMin parameter is
+   * negative, the input edge is extended, otherwise it is shrinked by
+   * theMin parameter. If theMax is greater than 1, the edge is extended,
+   * otherwise it is shrinked by theMax parameter
+   * \param theEdge the input edge to be resized
+   * \param theMin the minimal parameter value
+   * \param theMax the maximal parameter value
+   * \retval Handle(GEOM_Object) - newly created edge
+   */
+  Standard_EXPORT Handle(GEOM_Object)
+                            ExtendEdge(const Handle(GEOM_Object)& theEdge,
+                                       const Standard_Real        theMin,
+                                       const Standard_Real        theMax);
+
+  /*!
+   * \brief Resize the input face with the new UMin, UMax, VMin and VMax
+   * parameters. The input face U and V parameters range is [0, 1]. If
+   * theUMin parameter is negative, the input face is extended, otherwise
+   * it is shrinked along U direction by theUMin parameter. If theUMax is
+   * greater than 1, the face is extended, otherwise it is shrinked along
+   * U direction by theUMax parameter. So as for theVMin, theVMax and
+   * V direction of the input face.
+   * \param theFace the input face to be resized
+   * \param theUMin the minimal U parameter value
+   * \param theUMax the maximal U parameter value
+   * \param theVMin the minimal V parameter value
+   * \param theVMax the maximal V parameter value
+   * \retval Handle(GEOM_Object) - newly created face
+   */
+  Standard_EXPORT Handle(GEOM_Object)
+                            ExtendFace(const Handle(GEOM_Object)& theFace,
+                                       const Standard_Real        theUMin,
+                                       const Standard_Real        theUMax,
+                                       const Standard_Real        theVMin,
+                                       const Standard_Real        theVMax);
+  
+  /*!
+   * \brief Make a surface from a face. This function takes some face as
+   * input parameter and creates new GEOM_Object, i.e. topological shape
+   * by extracting underlying surface of the source face and limiting it
+   * by the Umin, Umax, Vmin, Vmax parameters of the source face (in the
+   * parametrical space).
+   * \param theFace the input face
+   * \retval Handle(GEOM_Object) - newly created face
+   */
+  Standard_EXPORT Handle(GEOM_Object)
+                   MakeSurfaceFromFace(const Handle(GEOM_Object) &theFace);
+
   /*!
    * \brief Explode a shape into edges sorted in a row from a starting point.
    * \param theShape - the shape to be exploded on edges.
@@ -398,22 +447,6 @@
   Standard_EXPORT Handle(TColStd_HSequenceOfTransient)
     GetSubShapeEdgeSorted (const Handle(GEOM_Object) &theShape,
                            const Handle(GEOM_Object) &theStartPoint);
-=======
-  Standard_EXPORT Handle(GEOM_Object)
-                            ExtendEdge(const Handle(GEOM_Object) &theEdge,
-                                       const Standard_Real        theMin,
-                                       const Standard_Real        theMax);
-
-  Standard_EXPORT Handle(GEOM_Object)
-                            ExtendFace(const Handle(GEOM_Object) &theFace,
-                                       const Standard_Real        theUMin,
-                                       const Standard_Real        theUMax,
-                                       const Standard_Real        theVMin,
-                                       const Standard_Real        theVMax);
-
-  Standard_EXPORT Handle(GEOM_Object)
-                   MakeSurfaceFromFace(const Handle(GEOM_Object) &theFace);
->>>>>>> 16b1d9dd
 
  private:
   Handle(GEOM_Object) MakeShape (std::list<Handle(GEOM_Object)>      theShapes,
