--- conflicted
+++ resolved
@@ -163,8 +163,6 @@
 
     return result;
   }
-<<<<<<< HEAD
-=======
 
   /**
    * This function adds faces from the input shape into the list of faces. If
@@ -344,7 +342,6 @@
   }
 
   // End of namespace
->>>>>>> fc8218a0
 }
 
 //modified by NIZNHY-PKV Wed Dec 28 13:48:20 2011f
