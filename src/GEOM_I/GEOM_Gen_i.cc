// Copyright (C) 2007-2016  CEA/DEN, EDF R&D, OPEN CASCADE
//
// Copyright (C) 2003-2007  OPEN CASCADE, EADS/CCR, LIP6, CEA/DEN,
// CEDRAT, EDF R&D, LEG, PRINCIPIA R&D, BUREAU VERITAS
//
// This library is free software; you can redistribute it and/or
// modify it under the terms of the GNU Lesser General Public
// License as published by the Free Software Foundation; either
// version 2.1 of the License, or (at your option) any later version.
//
// This library is distributed in the hope that it will be useful,
// but WITHOUT ANY WARRANTY; without even the implied warranty of
// MERCHANTABILITY or FITNESS FOR A PARTICULAR PURPOSE.  See the GNU
// Lesser General Public License for more details.
//
// You should have received a copy of the GNU Lesser General Public
// License along with this library; if not, write to the Free Software
// Foundation, Inc., 59 Temple Place, Suite 330, Boston, MA  02111-1307 USA
//
// See http://www.salome-platform.org/ or email : webmaster.salome@opencascade.com
//

#ifdef WIN32
#pragma warning( disable:4786 )
#endif

#include <Standard_Stream.hxx>

#include "GEOM_Gen_i.hh"
#include "GEOM_Object_i.hh"
#include "GEOM_Field_i.hh"
#include "GEOM_version.h"

#include "Utils_CorbaException.hxx"
#include "OpUtil.hxx"
#include "Utils_ExceptHandlers.hxx"
#include "utilities.h"

#include "GEOM_Object.hxx"
#include "GEOM_Function.hxx"
#include "GEOM_ISubShape.hxx"
#include "GEOM_PythonDump.hxx"
#include "GEOMImpl_Types.hxx"
#include "GEOMImpl_CopyDriver.hxx"
#include "GEOMImpl_IInsertOperations.hxx"
#include "GEOM_wrap.hxx"
#include "GEOMUtils_XmlHandler.hxx"

// Cascade headers
#include <BRep_Builder.hxx>
#include <BRepTools.hxx>
#include <TDF_Label.hxx>
#include <TDF_Tool.hxx>
#include <TDF_ChildIDIterator.hxx>
#include <TNaming_NamedShape.hxx>
#include <TDataStd_Name.hxx>
#include <TCollection_AsciiString.hxx>
#include <TColStd_HArray1OfInteger.hxx>
#include <TopAbs_ShapeEnum.hxx>
#include <TopExp.hxx>
#include <OSD.hxx>
#include <TDataStd_ChildNodeIterator.hxx>
#include <TDocStd_Owner.hxx>
#include <TDataStd_ListIteratorOfListOfExtendedString.hxx>

#include <SALOMEDS_Tool.hxx>
#include <SALOMEDS_wrap.hxx>
#include <Basics_DirUtils.hxx>
#include <Basics_Utils.hxx>

#include <set>
#include <sstream>

#ifdef WIN32
 #include <windows.h>
 #include <process.h>
#else
 #include <dlfcn.h>
#endif

#ifdef WIN32
 #define LibHandle HMODULE
 #define LoadLib( name ) LoadLibrary( name )
 #define GetProc GetProcAddress
 #define UnLoadLib( handle ) FreeLibrary( handle );
#else
 #define LibHandle void*
 #define LoadLib( name ) dlopen( name, RTLD_LAZY | RTLD_GLOBAL )
 #define GetProc dlsym
 #define UnLoadLib( handle ) dlclose( handle );
#endif

//============================================================================
// function : GEOM_Gen_i()
// purpose  : constructor to be called for servant creation.
//============================================================================
GEOM_Gen_i::GEOM_Gen_i(CORBA::ORB_ptr            orb,
                       PortableServer::POA_ptr   poa,
                       PortableServer::ObjectId* contId,
                       const char*               instanceName,
                       const char*               interfaceName) :
  Engines_Component_i(orb, poa, contId, instanceName, interfaceName)
{
  _thisObj = this;
  _id = _poa->activate_object(_thisObj);
  name_service = new SALOME_NamingService(_orb);

  _impl = new ::GEOMImpl_Gen;

  //PAL10867: disable signals catching with "noexcepthandler" option
  char* envNoCatchSignals = getenv("NOT_INTERCEPT_SIGNALS");
  if (!envNoCatchSignals || !atoi(envNoCatchSignals))
  {
    //work around PAL12004, PAL12628
    //OSD::SetSignal( true );
    bool raiseFPE = false;
#if defined(_DEBUG_) | defined(_DEBUG) //the Last for WIN32 default settings
    char* envEnableFPE = getenv("ENABLE_FPE");
    if (envEnableFPE && atoi(envEnableFPE))
      raiseFPE = true;
#endif
    OSD::SetSignal( raiseFPE );
  }

  GEOMUtils::PluginInfo plugins = GEOMUtils::ReadPluginInfo();
  GEOMUtils::PluginInfo::const_iterator it;
  for (it = plugins.begin(); it != plugins.end(); ++it)
  {
    try {
      LoadPlugin((*it).serverLib);
    }
    catch (...)  {
      MESSAGE("Warning: can't load plugin library " << (*it).serverLib);
    }
  }
}

//============================================================================
// function : ~GEOM_Gen_i()
// purpose  : destructor
//============================================================================
GEOM_Gen_i::~GEOM_Gen_i() {
  delete name_service;
  delete _impl;
  std::map<std::string, GEOM_GenericOperationsCreator*>::const_iterator it;
  for ( it = myOpCreatorMap.begin(); it != myOpCreatorMap.end(); ++it)
    delete (*it).second;
}


//============================================================================
// function : IORToLocalPersistentID()
// purpose  :
//============================================================================
char* GEOM_Gen_i::IORToLocalPersistentID(SALOMEDS::SObject_ptr theSObject,
                                         const char* IORString,
                                         CORBA::Boolean isMultiFile,
                                         CORBA::Boolean isASCII)
{
  GEOM::GEOM_BaseObject_var anObject =
    GEOM::GEOM_BaseObject::_narrow(_orb->string_to_object(IORString));
  if (!CORBA::is_nil(anObject)) {
    return anObject->GetEntry();
  }
  return 0;
}


//============================================================================
// function : LocalPersistentIDToIOR()
// purpose  : Create/Load CORBA object from a persistent ref (an entry)
//          : Used when a study is loaded
//          : The IOR (IORName) of object created is returned
//============================================================================
char* GEOM_Gen_i::LocalPersistentIDToIOR(SALOMEDS::SObject_ptr theSObject,
                                         const char* aLocalPersistentID,
                                         CORBA::Boolean isMultiFile,
                                         CORBA::Boolean isASCII)
{
<<<<<<< HEAD
  HANDLE_NAMESPACE(GEOM_BaseObject) anObject =
    _impl->GetObject(aLocalPersistentID);
=======
  SALOMEDS::Study_var aStudy = theSObject->GetStudy();

  Handle(::GEOM_BaseObject) anObject =
    _impl->GetObject(aStudy->StudyId(), aLocalPersistentID);
>>>>>>> 47d7c598
  if ( !anObject.IsNull() )
  {
    TCollection_AsciiString anEntry;
    TDF_Tool::Entry(anObject->GetEntry(), anEntry);
    GEOM::GEOM_BaseObject_var obj = GetObject(anEntry.ToCString());

    CORBA::String_var aPersRefString = _orb->object_to_string(obj);
    return CORBA::string_dup(aPersRefString);
  }
  else
  {
    return CORBA::string_dup("");
  }
}

//============================================================================
// function : CanPublishInStudy
// purpose  :
//============================================================================
bool GEOM_Gen_i::CanPublishInStudy(CORBA::Object_ptr theIOR)
{
  GEOM::GEOM_Object_var anObject = GEOM::GEOM_Object::_narrow(theIOR);
  return !(anObject->_is_nil());
}


//============================================================================
// function : PublishInStudy
// purpose  :
//============================================================================
SALOMEDS::SObject_ptr GEOM_Gen_i::PublishInStudy(SALOMEDS::SObject_ptr theSObject,
                                                 CORBA::Object_ptr     theObject,
                                                 const char*           theName)
  throw (SALOME::SALOME_Exception)
{
  Unexpect aCatch(SALOME_SalomeException);
  SALOMEDS::SObject_var aResultSO;
  SALOMEDS::Study_var aStudy = getStudyServant();
  if(CORBA::is_nil(theObject) || aStudy->_is_nil()) return aResultSO;
  GEOM::GEOM_BaseObject_var aBaseObj = GEOM::GEOM_BaseObject::_narrow(theObject);
  GEOM::GEOM_Object_var       aShape = GEOM::GEOM_Object::_narrow(theObject);
  if(aBaseObj->_is_nil()) return aResultSO;

  SALOMEDS::GenericAttribute_var anAttr;
  SALOMEDS::StudyBuilder_var     aStudyBuilder = aStudy->NewBuilder();
  SALOMEDS::UseCaseBuilder_wrap  useCaseBuilder = aStudy->GetUseCaseBuilder();

  SALOMEDS::SComponent_var       aFather = aStudy->FindComponent("GEOM");
  if (aFather->_is_nil()) {
    aFather = aStudyBuilder->NewComponent("GEOM");
    anAttr = aStudyBuilder->FindOrCreateAttribute(aFather, "AttributeName");
    SALOMEDS::AttributeName_var aName = SALOMEDS::AttributeName::_narrow(anAttr);
    aName->SetValue("Geometry");
    aName->UnRegister();
    anAttr = aStudyBuilder->FindOrCreateAttribute(aFather, "AttributePixMap");
    SALOMEDS::AttributePixMap_var aPixMap=SALOMEDS::AttributePixMap::_narrow(anAttr);
    aPixMap->SetPixMap("ICON_OBJBROWSER_Geometry");
    aPixMap->UnRegister();
    aStudyBuilder->DefineComponentInstance(aFather, (GEOM::GEOM_Gen_var)GEOM_Gen::_this());
    // add component to the use case tree
    // (to support tree representation customization and drag-n-drop)
    useCaseBuilder->SetRootCurrent();
    useCaseBuilder->Append( aFather ); // component object is added as the top level item
  }
  if (aFather->_is_nil()) return aResultSO;

  if (CORBA::is_nil(theSObject)) {
    aResultSO = aStudyBuilder->NewObject(aFather);
  } else {
    if (!theSObject->ReferencedObject(aResultSO))
      aResultSO = SALOMEDS::SObject::_duplicate(theSObject); //SRN: Added Aug 24,2004 : for  the method AddInStudy with theFather argumenet != NULL
    //THROW_SALOME_CORBA_EXCEPTION("Publish in study supervision graph error",SALOME::BAD_PARAM);
  }
  CORBA::String_var aGeomObjIOR = _orb->object_to_string(theObject);
  aResultSO->SetAttrString("AttributeIOR",aGeomObjIOR);

  TCollection_AsciiString anObjectName, aNamePrefix("Shape_");
  CORBA::Long mytype=aBaseObj->GetType();

  // BEGIN: try to find existed name for current shape
  if ( !aShape->_is_nil() && mytype != GEOM_GROUP)
  {
    // receive current TopoDS shape
    CORBA::String_var entry = aShape->GetEntry();
<<<<<<< HEAD
    HANDLE_NAMESPACE(GEOM_Object) aGShape = HANDLE_NAMESPACE(GEOM_Object)::DownCast
      ( _impl->GetObject( entry ));
=======
    Handle(::GEOM_Object) aGShape = Handle(::GEOM_Object)::DownCast
      ( _impl->GetObject( aShape->GetStudyID(), entry ));
>>>>>>> 47d7c598
    TopoDS_Shape TopoSh = aGShape->GetValue();
    // find label of main shape
    GEOM::GEOM_Object_var aMainSh = aShape;
    while( !aMainSh->IsMainShape() ) {
      aMainSh = aMainSh->GetMainShape();
    }
    entry = aMainSh->GetEntry();
<<<<<<< HEAD
    HANDLE_NAMESPACE(GEOM_BaseObject) anObj = _impl->GetObject( entry );
=======
    Handle(::GEOM_BaseObject) anObj = _impl->GetObject( aMainSh->GetStudyID(), entry );
>>>>>>> 47d7c598
    TDF_Label aMainLbl = anObj->GetFunction(1)->GetNamingEntry();

    // check all named shapes using iterator
    TDF_ChildIDIterator anIt (aMainLbl, TNaming_NamedShape::GetID(), Standard_True);

    for (; anIt.More() && anObjectName.IsEmpty(); anIt.Next()) {
      Handle(TNaming_NamedShape) anAttr =
        Handle(TNaming_NamedShape)::DownCast(anIt.Value());
      if (anAttr.IsNull()) continue;
      TopoDS_Shape S = anAttr->Get();
      if (S.IsEqual(TopoSh)) {
        TDF_Label L = anAttr->Label();
        Handle(TDataStd_Name) aName;
        if (L.FindAttribute(TDataStd_Name::GetID(), aName))
          anObjectName = aName->Get();
      }
    }
  }
  // END: try to find existed name for current shape

  if ( mytype == GEOM_GROUP ) {
    GEOM::GEOM_IGroupOperations_var anOp = GetIGroupOperations();
    switch ( (TopAbs_ShapeEnum)anOp->GetType( aShape )) {
    case TopAbs_VERTEX:
      aResultSO->SetAttrString("AttributePixMap","ICON_OBJBROWSER_GROUP_PNT" );
      aNamePrefix = "Group_Of_Vertices_";
      break;
    case TopAbs_EDGE:
      aResultSO->SetAttrString("AttributePixMap","ICON_OBJBROWSER_GROUP_EDGE");
      aNamePrefix = "Group_Of_Edges_";
      break;
    case TopAbs_FACE:
      aResultSO->SetAttrString("AttributePixMap","ICON_OBJBROWSER_GROUP_FACE");
      aNamePrefix = "Group_Of_Faces_";
      break;
    case TopAbs_SOLID:
      aResultSO->SetAttrString("AttributePixMap","ICON_OBJBROWSER_GROUP_SOLID");
      aNamePrefix = "Group_Of_Solids_";
      break;
    default:
      aNamePrefix = "Group_";
    }
  } else if ( mytype == GEOM_MARKER ) {
    aResultSO->SetAttrString("AttributePixMap","ICON_OBJBROWSER_LCS");
    aNamePrefix = "LocalCS_";
  }  else if ( mytype >= USER_TYPE_EX ) {
    char buf[20];
    sprintf( buf, "%d", aBaseObj->GetType() );
    GEOM::CreationInformationSeq_var infoSeq = aBaseObj->GetCreationInformation();
    std::string plgId;
    for ( size_t j = 0; j < infoSeq->length(); ++j )
      for ( size_t i = 0; i < infoSeq[j].params.length(); ++i ) {
        std::string param_name  = infoSeq[j].params[i].name.in();
        std::string param_value = infoSeq[j].params[i].value.in();
        if( param_name == PLUGIN_NAME) {
          plgId = param_value;
          break;
        }
      }
    if(plgId.length() > 0 ) {
      plgId += "::";
    }
    plgId +="ICON_OBJBROWSER_";
    plgId += buf;
    aResultSO->SetAttrString("AttributePixMap",plgId.c_str());
  } else if ( mytype > USER_TYPE ) {
    char buf[20];
    sprintf( buf, "%d", aBaseObj->GetType() );
    std::string advId = "ICON_OBJBROWSER_ADVANCED_"; advId += buf;
    aResultSO->SetAttrString("AttributePixMap",advId.c_str());
    aNamePrefix = "Advanced_";
  } else if ( mytype == GEOM_FIELD ) {
    aNamePrefix = "Field_";
    GEOM::GEOM_Field_var aField = GEOM::GEOM_Field::_narrow(theObject);
    if ( !aField->_is_nil() )
      switch( aField->GetDimension() ) {
      case 0:
        aResultSO->SetAttrString("AttributePixMap","ICON_OBJBROWSER_FIELD_PNT" ); break;
      case 1:
        aResultSO->SetAttrString("AttributePixMap","ICON_OBJBROWSER_FIELD_EDGE"); break;
      case 2:
        aResultSO->SetAttrString("AttributePixMap","ICON_OBJBROWSER_FIELD_FACE"); break;
      case 3:
        aResultSO->SetAttrString("AttributePixMap","ICON_OBJBROWSER_FIELD_SOLID"); break;
      default:
        aResultSO->SetAttrString("AttributePixMap","ICON_OBJBROWSER_FIELD_SOLID");
      }
  } else if ( mytype == GEOM_FIELD_STEP ) {
    aNamePrefix = "Step_";
  } else if ( !aShape->_is_nil() ) {
    GEOM::shape_type myshapetype=aShape->GetShapeType();
    if ( myshapetype == GEOM::COMPOUND ) {
      aResultSO->SetAttrString("AttributePixMap","ICON_OBJBROWSER_COMPOUND" );
      aNamePrefix = "Compound_";
    } else if ( myshapetype == GEOM::COMPSOLID ) {
      aResultSO->SetAttrString("AttributePixMap","ICON_OBJBROWSER_COMPSOLID");
      aNamePrefix = "Compsolid_";
    } else if ( myshapetype == GEOM::SOLID ) {
      aResultSO->SetAttrString("AttributePixMap","ICON_OBJBROWSER_SOLID");
      aNamePrefix = "Solid_";
    } else if ( myshapetype == GEOM::SHELL ) {
      aResultSO->SetAttrString("AttributePixMap","ICON_OBJBROWSER_SHELL");
      aNamePrefix = "Shell_";
    } else if ( myshapetype == GEOM::FACE ) {
      aResultSO->SetAttrString("AttributePixMap","ICON_OBJBROWSER_FACE");
      aNamePrefix = "Face_";
    } else if ( myshapetype == GEOM::WIRE ) {
      aResultSO->SetAttrString("AttributePixMap","ICON_OBJBROWSER_WIRE");
      aNamePrefix = "Wire_";
    } else if ( myshapetype == GEOM::EDGE ) {
      aResultSO->SetAttrString("AttributePixMap", "ICON_OBJBROWSER_EDGE");
      aNamePrefix = "Edge_";
    } else if ( myshapetype == GEOM::VERTEX ) {
      aResultSO->SetAttrString("AttributePixMap","ICON_OBJBROWSER_VERTEX" );
      aNamePrefix = "Vertex_";
    }
  }
  if ( anObjectName.IsEmpty() )
  {
    //if (strlen(theName) == 0) aNamePrefix += TCollection_AsciiString(aResultSO->Tag());
    //else anObjectName = TCollection_AsciiString(CORBA::string_dup(theName));

    // asv : 11.11.04 Introducing a more sofisticated method of name creation, just as
    //       it is done in GUI in GEOMBase::GetDefaultName() - not just add a Tag() == number
    //       of objects in the study, but compute a number of objects with the same prefix
    //       and build a new name as Prefix_N+1
    if ( strlen( theName ) == 0 ) { // MOST PROBABLY CALLED FROM BATCHMODE OR SUPERVISOR
      int i = 0;                    // (WITH EMPTY NEW NAME)
      SALOMEDS::SObject_var obj;
      do {
        anObjectName = aNamePrefix + TCollection_AsciiString(++i);
        obj = aStudy->FindObject( anObjectName.ToCString() );
      }
      while ( !obj->_is_nil() );
    }
    else { // MOST PROBABLY CALLED FROM GEOM GUI (ALREADY WITH VALID NAME)
      anObjectName = theName;
    }
  }

  //Set the study entry as a name of  the published GEOM_Object
  CORBA::String_var anID = aResultSO->GetID();
  aBaseObj->SetStudyEntry(anID.in());

  //Set a name of the added shape
  aResultSO->SetAttrString("AttributeName",anObjectName.ToCString());

  //Set NoteBook variables used in the object creation
  TCollection_AsciiString aVars;
  CORBA::String_var aString=aBaseObj->GetParameters();
  SALOMEDS::ListOfListOfStrings_var aSections = aStudy->ParseVariables(aString);
  for(int i = 0, n = aSections->length(); i < n; i++) {
    SALOMEDS::ListOfStrings aListOfVars = aSections[i];
    for(int j = 0, m = aListOfVars.length(); j < m; j++) {
      if(aStudy->IsVariable(aListOfVars[j].in()))
        aVars += aListOfVars[j].in();
      if(j != m-1)
        aVars += ":";
    }
    if(i != n-1)
      aVars += "|";
  }
  aResultSO->SetAttrString("AttributeString",aVars.ToCString());

  aFather->UnRegister();

  //Set a name of the GEOM object
  aBaseObj->SetName(anObjectName.ToCString());

  // add object to the use case tree
  // (to support tree representation customization and drag-n-drop)
  useCaseBuilder->AppendTo( aResultSO->GetFather(), aResultSO );

  return aResultSO._retn();
}

//============================================================================
// function : CreateAndPublishGroup
// purpose  : auxiliary for PublishNamedShapesInStudy
//============================================================================
void GEOM_Gen_i::CreateAndPublishGroup(GEOM::GEOM_Object_var theMainShape,
                                       const TopTools_IndexedMapOfShape& anIndices,
                                       const TopTools_SequenceOfShape& SeqS,
                                       const TColStd_SequenceOfAsciiString& SeqN,
                                       const Standard_CString& GrName,
                                       GEOM::ListOfGO_var aResList)
{
  CORBA::String_var entry = theMainShape->GetEntry();
<<<<<<< HEAD
  //HANDLE_NAMESPACE(GEOM_Object) aMainShape = _impl->GetObject(entry);
=======
  //Handle(::GEOM_Object) aMainShape = _impl->GetObject(theMainShape->GetStudyID(), entry);
>>>>>>> 47d7c598
  Handle(TColStd_HArray1OfInteger) anArray;
  if(SeqS.Length()>0) {
    // create a group
    GEOM::GEOM_IGroupOperations_var GOp = GetIGroupOperations();
    GEOM::GEOM_Object_wrap GrObj = GOp->CreateGroup( theMainShape, SeqS(1).ShapeType() );
    AddInStudy(GrObj, GrName, theMainShape._retn());
    //CORBA::String_var GrEntry = GrObj->GetEntry();
<<<<<<< HEAD
    //HANDLE_NAMESPACE(GEOM_Object) HGrObj = _impl->GetObject(GrEntry);
=======
    //Handle(::GEOM_Object) HGrObj = _impl->GetObject(GrObj->GetStudyID(), GrEntry);
>>>>>>> 47d7c598
    // add named objects
    //Handle(::GEOM_Object) anObj;
    for(int i=1; i<=SeqS.Length(); i++) {
      TopoDS_Shape aValue = SeqS.Value(i);
      //anArray = new TColStd_HArray1OfInteger(1,1);
      Standard_Integer anIndex = anIndices.FindIndex(aValue);
      //anArray->SetValue(1, anIndex);
      GOp->AddObject(GrObj,anIndex);
      //anObj = GEOM_Engine::GetEngine()->AddObject(GEOM_SUBSHAPE);
      //if (anObj.IsNull()) continue;
      //Handle(::GEOM_Function) aFunction = anObj->AddFunction(GEOM_Object::GetSubShapeID(), 1);
      //if (aFunction.IsNull()) continue;
      //GEOM_ISubShape aSSI(aFunction);
      //aSSI.SetMainShape(aMainShape->GetLastFunction());
      //aSSI.SetIndices(anArray);
      //aFunction->SetValue(aValue);
      //GOp->UnionIDs(GrObj, anIndex);
      //SALOMEDS::SObject_var aResultSO;
      //TCollection_AsciiString anEntry;
      //TDF_Tool::Entry(anObj->GetEntry(),anEntry);
      //GEOM::GEOM_Object_var aGObj = GetObject(anEntry.ToCString());
      //AddInStudy(aGObj._retn(), SeqN.Value(i).ToCString(), GrObj);
    }
  }
}


//============================================================================
// function : PublishNamedShapesInStudy
// purpose  :
//============================================================================
GEOM::ListOfGO* GEOM_Gen_i::
            PublishNamedShapesInStudy(//SALOMEDS::SObject_ptr theSObject,
                                      CORBA::Object_ptr theObject)
{
  //Unexpect aCatch(SALOME_SalomeException);
  GEOM::ListOfGO_var aResList = new GEOM::ListOfGO;

  //CORBA::Object_var theObject = theSObject->GetObject();
  GEOM::GEOM_Object_var theMainShape = GEOM::GEOM_Object::_narrow(theObject);
  if(theMainShape->_is_nil()) return aResList._retn();

  CORBA::String_var entry = theMainShape->GetEntry();
<<<<<<< HEAD
  HANDLE_NAMESPACE(GEOM_Object) aMainShape = HANDLE_NAMESPACE(GEOM_Object)::DownCast
    ( _impl->GetObject( entry ));
=======
  Handle(::GEOM_Object) aMainShape = Handle(::GEOM_Object)::DownCast
    ( _impl->GetObject( theMainShape->GetStudyID(), entry ));
>>>>>>> 47d7c598
  if (aMainShape.IsNull()) return aResList._retn();
  TopoDS_Shape MainSh = aMainShape->GetValue();

  TDF_Label aMainLbl = aMainShape->GetEntry();
  TopTools_SequenceOfShape SolidSeqS, FaceSeqS, EdgeSeqS, VertSeqS;
  TColStd_SequenceOfAsciiString SolidSeqN, FaceSeqN, EdgeSeqN, VertSeqN;
  TDF_ChildIDIterator anIt(aMainLbl, TNaming_NamedShape::GetID(), Standard_True);
  for(; anIt.More(); anIt.Next()) {
    Handle(TNaming_NamedShape) anAttr =
      Handle(TNaming_NamedShape)::DownCast(anIt.Value());
    if(anAttr.IsNull()) continue;
    TopoDS_Shape S = anAttr->Get();
    TDF_Label L = anAttr->Label();
    //if(S.IsEqual(MainSh)) continue;
    Handle(TDataStd_Name) aName;
    if(L.FindAttribute(TDataStd_Name::GetID(),aName)) {
      TCollection_ExtendedString EName = aName->Get();
      if(S.ShapeType()==TopAbs_SOLID) {
        SolidSeqS.Append(S);
        SolidSeqN.Append(aName->Get());
      }
      else if(S.ShapeType()==TopAbs_FACE) {
        FaceSeqS.Append(S);
        FaceSeqN.Append(aName->Get());
      }
      else if(S.ShapeType()==TopAbs_EDGE) {
        EdgeSeqS.Append(S);
        EdgeSeqN.Append(aName->Get());
      }
      else if(S.ShapeType()==TopAbs_VERTEX) {
        VertSeqS.Append(S);
        VertSeqN.Append(aName->Get());
      }
    }
  }

  TopTools_IndexedMapOfShape anIndices;
  TopExp::MapShapes(MainSh, anIndices);

  CreateAndPublishGroup(theMainShape, anIndices, SolidSeqS, SolidSeqN,
                        "Group_Of_Named_Solids", aResList);

  CreateAndPublishGroup(theMainShape, anIndices, FaceSeqS, FaceSeqN,
                        "Group_Of_Named_Faces", aResList);

  CreateAndPublishGroup(theMainShape, anIndices, EdgeSeqS, EdgeSeqN,
                        "Group_Of_Named_Edges", aResList);

  CreateAndPublishGroup(theMainShape, anIndices, VertSeqS, VertSeqN,
                        "Group_Of_Named_Vertices", aResList);

  return aResList._retn();
}


//============================================================================
// function : Save()
// purpose  : save OCAF/Geom document
//============================================================================
SALOMEDS::TMPFile* GEOM_Gen_i::Save(SALOMEDS::SComponent_ptr theComponent,
                                    const char* theURL,
                                    bool isMultiFile) {
  SALOMEDS::TMPFile_var aStreamFile;
  // Get a temporary directory to store a file
  std::string aTmpDir = (isMultiFile)?theURL:SALOMEDS_Tool::GetTmpDir();

  // OCCT BUG: cannot save a document (in current folder)
  // if directory name is empty
  if (aTmpDir.size() == 0) {
#ifdef WIN32
    aTmpDir = ".\\";
#else
    aTmpDir = "./";
#endif
  }

  // Create a list to store names of created files
  SALOMEDS_Tool::ListOfFiles aSeq;
  aSeq.reserve(1);
  // Prepare a file name to open
  TCollection_AsciiString aNameWithExt("");
  if (isMultiFile)
<<<<<<< HEAD
    aNameWithExt = TCollection_AsciiString( (char*)(SALOMEDS_Tool::GetNameFromPath( 
					   Kernel_Utils::encode(getStudyServant()->URL())).c_str()));
#if OCC_VERSION_MAJOR > 6
  aNameWithExt += TCollection_AsciiString("_GEOM.cbf");
#else
  aNameWithExt += TCollection_AsciiString("_GEOM.sgd");
#endif
  aSeq.push_back(CORBA::string_dup(aNameWithExt.ToCString()));
=======
    aNameWithExt = TCollection_AsciiString((char*)(SALOMEDS_Tool::GetNameFromPath
                                                   (theComponent->GetStudy()->URL())).c_str());
  aNameWithExt += TCollection_AsciiString("_GEOM.cbf");
  aSeq[0] = CORBA::string_dup(aNameWithExt.ToCString());
>>>>>>> 47d7c598
  // Build a full file name of temporary file
  TCollection_AsciiString aFullName = TCollection_AsciiString((char*)aTmpDir.c_str()) + aNameWithExt;
  // Save GEOM component in this file
  _impl->Save((char*) aFullName.ToCString());
  // Conver a file to the byte stream
  aStreamFile = SALOMEDS_Tool::PutFilesToStream(aTmpDir.c_str(), aSeq, isMultiFile);
  // Remove the created file and tmp directory
  if (!isMultiFile) SALOMEDS_Tool::RemoveTemporaryFiles(aTmpDir.c_str(), aSeq, true);

  // Return the created byte stream
  return aStreamFile._retn();
}


//============================================================================
// function : SaveASCII()
// purpose  :
//============================================================================
SALOMEDS::TMPFile* GEOM_Gen_i::SaveASCII(SALOMEDS::SComponent_ptr theComponent,
                                         const char* theURL,
                                         bool isMultiFile) {
  SALOMEDS::TMPFile_var aStreamFile = Save(theComponent, theURL, isMultiFile);
  return aStreamFile._retn();
}


//============================================================================
// function : Load()
// purpose  :
//============================================================================
CORBA::Boolean GEOM_Gen_i::Load(SALOMEDS::SComponent_ptr theComponent,
                                const SALOMEDS::TMPFile& theStream,
                                const char* theURL,
                                bool isMultiFile) {

  if (theStream.length() <= 9) {
    MESSAGE("The TMPFile is too short : " << theStream.length() << " bytes ");
    return false;
  }

  // Get a temporary directory for a file
  std::string aTmpDir = isMultiFile?theURL:SALOMEDS_Tool::GetTmpDir();

  // OCCT BUG: cannot load a document (from current folder)
  // if directory name is empty
  if (aTmpDir.size() == 0) {
#ifdef WIN32
    aTmpDir = ".\\";
#else
    aTmpDir = "./";
#endif
  }

  // Conver the byte stream theStream to a file and place it in tmp directory
  SALOMEDS_Tool::ListOfFiles aSeq =
    SALOMEDS_Tool::PutStreamToFiles(theStream, aTmpDir.c_str(), isMultiFile);

  // Prepare a file name to open
  TCollection_AsciiString aNameWithExt("");
  SALOMEDS::Study_var study = getStudyServant();

  // Get the file name.
  int         i;
  int         aLength  = aSeq.size();
  const char *aGeomSgd = "_GEOM.sgd";
  const char *aGeomcbf = "_GEOM.cbf";

  for(i = 0; i < aLength; i++) {
    std::string aName(aSeq[i]);

    if (aName.rfind(aGeomSgd) != std::string::npos ||
        aName.rfind(aGeomcbf) != std::string::npos) {
      aNameWithExt = aName.c_str();
      break;
    }
  }

  TCollection_AsciiString aFullName = (TCollection_AsciiString((char*)aTmpDir.c_str()) + aNameWithExt);

  // Open document
  if (!_impl->Load((char*) aFullName.ToCString())) return false;

  // Remove the created file and tmp directory
  if (!isMultiFile) SALOMEDS_Tool::RemoveTemporaryFiles(aTmpDir.c_str(), aSeq, true);

  // creation of tree nodes for all data objects in the study
  // to support tree representation customization and drag-n-drop:
  SALOMEDS::UseCaseBuilder_wrap useCaseBuilder = study->GetUseCaseBuilder();
  if ( !useCaseBuilder->IsUseCaseNode( theComponent ) ) {
    useCaseBuilder->SetRootCurrent();
    useCaseBuilder->Append( theComponent ); // component object is added as the top level item
  }

  SALOMEDS::ChildIterator_wrap it = study->NewChildIterator( theComponent );
  for ( it->InitEx(true); it->More(); it->Next() ) {
    if ( !useCaseBuilder->IsUseCaseNode( it->Value() ) ) {
      useCaseBuilder->AppendTo( it->Value()->GetFather(), it->Value() );
    }
  }

  return true;
}


//============================================================================
// function : LoadASCII()
// purpose  :
//============================================================================
CORBA::Boolean GEOM_Gen_i::LoadASCII(SALOMEDS::SComponent_ptr theComponent,
                                     const SALOMEDS::TMPFile& theStream,
                                     const char* theURL,
                                     bool isMultiFile) {
  return Load(theComponent, theStream, theURL, isMultiFile);
}


//============================================================================
// function : Close()
// purpose  :
//============================================================================
void GEOM_Gen_i::Close(SALOMEDS::SComponent_ptr theComponent)
{
  _impl->Close();
}

//============================================================================
// function : CanCopy()
// purpose  :
//============================================================================
CORBA::Boolean GEOM_Gen_i::CanCopy(SALOMEDS::SObject_ptr theObject) {
  // Try to retrieve known by Geometry component GEOM_Object by given IOR
  SALOMEDS::GenericAttribute_var anAttr;
  if (!theObject->FindAttribute(anAttr, "AttributeIOR")) return false;

  SALOMEDS::AttributeIOR_var anIOR = SALOMEDS::AttributeIOR::_narrow(anAttr);

  CORBA::String_var aString=anIOR->Value();
  anIOR->UnRegister();
  CORBA::Object_var anObj = _orb->string_to_object(aString);
  GEOM::GEOM_Object_var anObject = GEOM::GEOM_Object::_narrow(anObj);
  // If the object is null one it can't be copied: return false
  if (anObject->_is_nil()) return false;
  return true;
}

//============================================================================
// function : CopyFrom()
// purpose  :
//============================================================================
SALOMEDS::TMPFile* GEOM_Gen_i::CopyFrom(SALOMEDS::SObject_ptr theObject, CORBA::Long& theObjectID)
{
  // Declare a sequence of the byte to store the copied object
  SALOMEDS::TMPFile_var aStreamFile = new SALOMEDS::TMPFile;

  // Try to get GEOM_Object object by given SObject
  SALOMEDS::GenericAttribute_var anAttr;
  if (!theObject->FindAttribute(anAttr, "AttributeIOR")) return aStreamFile._retn();
  GEOM::GEOM_Object_var anObject = GEOM::GEOM_Object::_narrow
    (_orb->string_to_object(SALOMEDS::AttributeIOR::_narrow(anAttr)->Value()));
  if (anObject->_is_nil()) return aStreamFile._retn();

  aStreamFile = anObject->GetShapeStream();

  // Assign an ID  the type of  GEOM_Object
  theObjectID = anObject->GetType();

  // Return created TMPFile
  return aStreamFile._retn();
}

//============================================================================
// function : CanPaste()
// purpose  :
//============================================================================
CORBA::Boolean GEOM_Gen_i::CanPaste(const char* theComponentName, CORBA::Long theObjectID) {
  // The Geometry component can paste only objects copied by Geometry component
  // and with the object type = 1
  if (strcmp(theComponentName, ComponentDataType()) != 0) return false;
  return true;
}

//============================================================================
// function : PasteInto()
// purpose  :
//============================================================================
SALOMEDS::SObject_ptr GEOM_Gen_i::PasteInto(const SALOMEDS::TMPFile& theStream,
                                            CORBA::Long theObjectID,
                                            SALOMEDS::SObject_ptr theObject) {
  // Find the current Study and StudyBuilder
  SALOMEDS::Study_var aStudy = getStudyServant();
  SALOMEDS::StudyBuilder_var aStudyBuilder = aStudy->NewBuilder();
  SALOMEDS::UseCaseBuilder_var anUseCaseBuilder = aStudy->GetUseCaseBuilder();
  SALOMEDS::SObject_var aNewSO;
  // Retrieve a TopoDS_Shape from byte stream
  TopoDS_Shape aTopology;
  std::istringstream aStreamedBrep((char*) &theStream[0]);
  BRep_Builder aBuilder;
  try {
    BRepTools::Read(aTopology, aStreamedBrep, aBuilder);
  } catch (Standard_Failure) {
    return aNewSO._retn();
  }

  // SObject of the created shape is theObject or new Child of Component if theObject == geom component
  if (strcmp(theObject->GetFatherComponent()->GetID(),theObject->GetID()) == 0) {
    aNewSO = aStudyBuilder->NewObject(theObject);
  } else aNewSO = SALOMEDS::SObject::_duplicate(theObject);


  //Create a new GEOM_Object
<<<<<<< HEAD
  HANDLE_NAMESPACE(GEOM_Object) anObj = _impl->AddObject(theObjectID);
  HANDLE_NAMESPACE(GEOM_Function) aFunction = anObj->AddFunction(GEOMImpl_CopyDriver::GetID(), COPY_WITHOUT_REF);
=======
  Handle(::GEOM_Object) anObj = _impl->AddObject(aNewSO->GetStudy()->StudyId(), theObjectID);
  Handle(::GEOM_Function) aFunction = anObj->AddFunction(GEOMImpl_CopyDriver::GetID(), COPY_WITHOUT_REF);
>>>>>>> 47d7c598
  aFunction->SetValue(aTopology);

  TCollection_AsciiString anEntry;
  TDF_Tool::Entry(anObj->GetEntry(), anEntry);
  GEOM::GEOM_BaseObject_var obj = GetObject(anEntry.ToCString());

  //Set the study entry of the published GEOM_Object
  obj->SetStudyEntry(aNewSO->GetID());

  // Add IORAttribute to the Study and set IOR of the created GEOM_Object to it
  SALOMEDS::GenericAttribute_var anAttr = aStudyBuilder->FindOrCreateAttribute(aNewSO, "AttributeIOR");
  SALOMEDS::AttributeIOR_var anIOR = SALOMEDS::AttributeIOR::_narrow(anAttr);
  CORBA::String_var objStr = _orb->object_to_string(obj);
  anIOR->SetValue(objStr.in());
  anIOR->UnRegister();

  // add object to the use case tree
  // (to support tree representation customization and drag-n-drop)
  anUseCaseBuilder->AppendTo( aNewSO->GetFather(), aNewSO );

  // Return the created in the Study SObject
  return aNewSO._retn();
}

//============================================================================
// function : ComponentDataType()
// purpose  :
//============================================================================
char* GEOM_Gen_i::ComponentDataType()
{
  return CORBA::string_dup("GEOM");
}

//============================================================================
// function : AddInStudy
// purpose  :
//============================================================================
SALOMEDS::SObject_ptr GEOM_Gen_i::AddInStudy (GEOM::GEOM_BaseObject_ptr theObject,
                                              const char*               theName,
                                              GEOM::GEOM_BaseObject_ptr theFather)
{
  SALOMEDS::SObject_var aResultSO;
  SALOMEDS::Study_var aStudy = getStudyServant();
  if(theObject->_is_nil() || aStudy->_is_nil()) return aResultSO;

  SALOMEDS::StudyBuilder_var aStudyBuilder = aStudy->NewBuilder();
  CORBA::String_var IOR;

  if(!theFather->_is_nil()) {
    IOR = _orb->object_to_string(theFather);
    SALOMEDS::SObject_wrap aFatherSO = aStudy->FindObjectIOR(IOR.in());
    if(aFatherSO->_is_nil()) return aResultSO._retn();
    aResultSO = aStudyBuilder->NewObject(aFatherSO);
    //aStudyBuilder->Addreference(aResultSO, aResultSO);
  }

  aResultSO = PublishInStudy(aResultSO, theObject, theName);
  if(aResultSO->_is_nil()) return aResultSO._retn();

  GEOM::ListOfGBO_var aList = theObject->GetDependency();
  Standard_Integer aLength = aList->length();
  if(aLength < 1) return aResultSO._retn();

  //Publish the arguments
  TCollection_AsciiString aPrevID; // to avoid multiple references to same object
  for(Standard_Integer i = 0; i< aLength; i++) {
    GEOM::GEOM_BaseObject_var anObject = aList[i];
    if(anObject->_is_nil()) continue;
    IOR = _orb->object_to_string(anObject);
    SALOMEDS::SObject_wrap aSO =  aStudy->FindObjectIOR(IOR.in());
    if(aSO->_is_nil()) continue;
    CORBA::String_var anID = aSO->GetID();
    if ( aPrevID == anID.in() ) continue;
    aPrevID = anID.in();
    SALOMEDS::SObject_wrap aSubSO = aStudyBuilder->NewObject(aResultSO);
    aStudyBuilder->Addreference(aSubSO, aSO);
    aStudy->GetUseCaseBuilder()->AppendTo( aResultSO, aSubSO );
  }

  return aResultSO._retn();
}

//============================================================================
// function : RestoreSubShapesO
// purpose  : Publish sub-shapes, standing for arguments and sub-shapes of arguments.
//            To be used from python scripts out of geompy.addToStudy (non-default usage)
//============================================================================
GEOM::ListOfGO* GEOM_Gen_i::RestoreSubShapesO (GEOM::GEOM_Object_ptr   theObject,
                                               const GEOM::ListOfGO&   theArgs,
                                               GEOM::find_shape_method theFindMethod,
                                               CORBA::Boolean          theInheritFirstArg,
                                               CORBA::Boolean          theAddPrefix)
{
  GEOM::ListOfGO_var aParts = new GEOM::ListOfGO;
  SALOMEDS::Study_var aStudy = getStudyServant();
  if (CORBA::is_nil(aStudy) || CORBA::is_nil(theObject))
    return aParts._retn();

  // find SObject in the study if it is already published
  CORBA::String_var anIORo = _orb->object_to_string(theObject);
  SALOMEDS::SObject_var aSO = aStudy->FindObjectIOR(anIORo.in());
  //PTv, IMP 0020001, The salome object <aSO>
  // is not obligatory in case of invokation from script
  // if (CORBA::is_nil(aSO))
  //  return aParts._retn();

  aParts = RestoreSubShapes(theObject, aSO, theArgs,
                            theFindMethod, theInheritFirstArg, theAddPrefix);
  if (!CORBA::is_nil(aSO)) aSO->UnRegister();
  return aParts._retn();
}

//============================================================================
// function : RestoreGivenSubShapesO
// purpose  : Publish sub-shapes, standing for arguments and sub-shapes of arguments.
//            To be used from python scripts, generated by Dump Python.
//============================================================================
GEOM::ListOfGO* GEOM_Gen_i::RestoreGivenSubShapesO (GEOM::GEOM_Object_ptr   theObject,
                                                    const GEOM::ListOfGO&   theArgs,
                                                    GEOM::find_shape_method theFindMethod,
                                                    CORBA::Boolean          theInheritFirstArg,
                                                    CORBA::Boolean          theAddPrefix)
{
  GEOM::ListOfGO_var aParts = new GEOM::ListOfGO;
  if (CORBA::is_nil(getStudyServant()) || CORBA::is_nil(theObject))
    return aParts._retn();

  // find SObject in the study if it is already published
  CORBA::String_var anIORo = _orb->object_to_string(theObject);
  SALOMEDS::SObject_var aSO = getStudyServant()->FindObjectIOR(anIORo.in());
  //PTv, IMP 0020001, The salome object <aSO>
  // is not obligatory in case of invokation from script
  // if (CORBA::is_nil(aSO))
  //  return aParts._retn();

  aParts = RestoreGivenSubShapes(theObject, aSO, theArgs,
                                 theFindMethod, theInheritFirstArg, theAddPrefix);
  if (!CORBA::is_nil(aSO)) aSO->UnRegister();
  return aParts._retn();
}

//============================================================================
// function : RestoreSubShapesSO
// purpose  : Publish sub-shapes, standing for arguments and sub-shapes of arguments.
//            To be used from GUI and from geompy.addToStudy
//============================================================================
GEOM::ListOfGO* GEOM_Gen_i::RestoreSubShapesSO (SALOMEDS::SObject_ptr   theSObject,
                                                const GEOM::ListOfGO&   theArgs,
                                                GEOM::find_shape_method theFindMethod,
                                                CORBA::Boolean          theInheritFirstArg,
                                                CORBA::Boolean          theAddPrefix)
{
  GEOM::ListOfGO_var aParts = new GEOM::ListOfGO;
  if (CORBA::is_nil(getStudyServant()) || CORBA::is_nil(theSObject))
    return aParts._retn();

  SALOMEDS::GenericAttribute_var anAttr;
  if (!theSObject->FindAttribute(anAttr, "AttributeIOR"))
    return aParts._retn();

  SALOMEDS::AttributeIOR_var anAttrIOR = SALOMEDS::AttributeIOR::_narrow(anAttr);
  CORBA::String_var anIORso = anAttrIOR->Value();

  // get Object from SObject
  GEOM::GEOM_Object_var anO = GEOM::GEOM_Object::_narrow(_orb->string_to_object(anIORso));
  if (CORBA::is_nil(anO))
    return aParts._retn();

  aParts = RestoreSubShapes(anO, theSObject, theArgs,
                            theFindMethod, theInheritFirstArg, theAddPrefix);
  return aParts._retn();
}

//============================================================================
// function : addToListOfGO
// purpose  : static local function
//============================================================================
static void addToListOfGO( GEOM::GEOM_Object_ptr theObject,
                           GEOM::ListOfGO& theList )
{
  const int oldLen = theList.length();
  theList.length(oldLen + 1);
  theList[ oldLen ] = GEOM::GEOM_Object::_duplicate( theObject );
}

//============================================================================
// function : addToListOfGO
// purpose  : static local function
//============================================================================
static void addToListOfGO( const GEOM::ListOfGO& theSrcList,
                           GEOM::ListOfGO& theTrgList )
{
  const int oldLen = theTrgList.length();
  const int srcLen = theSrcList.length();
  theTrgList.length(oldLen + srcLen);
  for( int i = 0; i < srcLen; i++ )
    theTrgList[ oldLen + i ] = GEOM::GEOM_Object::_duplicate( theSrcList[ i ] );
}

//============================================================================
// function : RestoreSubShapes
// purpose  : Private method. Works only if both theObject and theSObject
//            are defined, and does not check, if they correspond to each other.
//============================================================================
GEOM::ListOfGO* GEOM_Gen_i::RestoreSubShapes(GEOM::GEOM_Object_ptr   theObject,
                                             SALOMEDS::SObject_ptr   theSObject,
                                             const GEOM::ListOfGO&   theArgs,
                                             GEOM::find_shape_method theFindMethod,
                                             CORBA::Boolean          theInheritFirstArg,
                                             CORBA::Boolean          theAddPrefix)
{
  GEOM::ListOfGO_var aParts = new GEOM::ListOfGO;
  SALOMEDS::Study_var aStudy = getStudyServant();
  //PTv, IMP 0020001, The salome object <theSObject>
  //     is not obligatory in case of invokation from script
  if (CORBA::is_nil(aStudy) || CORBA::is_nil(theObject) /*|| CORBA::is_nil(theSObject)*/)
    return aParts._retn();

  // For Dump Python (mantis issue 0020768)
  GEOM::ListOfGO_var anOutArgs = new GEOM::ListOfGO;

  // Arguments to be published
  GEOM::ListOfGO_var aList;

  // If theArgs list is empty, we try to publish all arguments,
  // otherwise publish only passed args
  Standard_Integer nbArgsActual = -1; // -1 means unknown
  Standard_Integer aLength = theArgs.length();
  if (aLength > 0) {
    aList = new GEOM::ListOfGO;
    aList->length(aLength);
    for (int i = 0; i < aLength; i++) {
      aList[i] = GEOM::GEOM_Object::_duplicate( theArgs[i] );
    }
  }
  else {
    // Get all arguments
    GEOM::ListOfGBO_var boList = theObject->GetDependency();
    aLength = boList->length();
    aList = new GEOM::ListOfGO;
    aList->length(aLength);
    for (int i = 0; i < aLength; i++)
      aList[i] = GEOM::GEOM_Object::_narrow( boList[i] );
    nbArgsActual = aLength;
  }

  if (aLength < 1)
    return aParts._retn();

  if (theInheritFirstArg || (nbArgsActual == 1)) {
    // Do not publish argument's reflection,
    // but only reconstruct its published sub-shapes

    CORBA::String_var anIOR = _orb->object_to_string(aList[0]);
    SALOMEDS::SObject_var anArgSO = aStudy->FindObjectIOR(anIOR.in());

    // remember restored objects for Python Dump
    addToListOfGO(aList[0], anOutArgs);

    aParts = RestoreSubShapesOneLevel(anArgSO, theSObject, theObject,
                                      anOutArgs, theFindMethod, theAddPrefix);

    // set the color of the transformed shape to the color of initial shape
    theObject->SetColor(aList[0]->GetColor());
    // set the texture
    if (theObject->GetShapeType() == GEOM::VERTEX) {
      theObject->SetMarkerStd(aList[0]->GetMarkerType(), aList[0]->GetMarkerSize());
      if (aList[0]->GetMarkerType() == GEOM::MT_USER)
        theObject->SetMarkerTexture(aList[0]->GetMarkerTexture());
    }
    if (!CORBA::is_nil(anArgSO))
      anArgSO->UnRegister();
  }
  else {
    // Get interface, containing method, which we will use to reconstruct sub-shapes
    GEOM::GEOM_IShapesOperations_var  aShapesOp = GetIShapesOperations();
    GEOM::GEOM_IGroupOperations_var    aGroupOp = GetIGroupOperations();
    GEOM::GEOM_ITransformOperations_var aTrsfOp = GetITransformOperations();

    PortableServer::Servant aServant = _poa->reference_to_servant(aTrsfOp.in());
    GEOM_ITransformOperations_i*      aTrsfOpSv = dynamic_cast<GEOM_ITransformOperations_i*>(aServant);

    // Reconstruct arguments and tree of sub-shapes of the arguments
    CORBA::String_var anIOR;
    SALOMEDS::StudyBuilder_var aStudyBuilder = aStudy->NewBuilder();
    for (Standard_Integer i = 0; i < aLength; i++)
    {
      GEOM::GEOM_Object_var anArgO = aList[i];
      if (!CORBA::is_nil(anArgO)) {
        anIOR = _orb->object_to_string(anArgO);
        SALOMEDS::SObject_var anArgSO = aStudy->FindObjectIOR(anIOR.in());
        TCollection_AsciiString anArgName;
        if (CORBA::is_nil(anArgSO)) {
          anArgName = "arg_";
          anArgName += TCollection_AsciiString(i);
        }
        else {
          anArgName = anArgSO->GetName();
        }

        // Find a sub-shape of theObject in place of the argument
        GEOM::GEOM_Object_var aSubO;
        switch (theFindMethod) {
        case GEOM::FSM_GetInPlace:
          {
            // Use GetInPlace
            aSubO = aShapesOp->GetInPlace(theObject, anArgO);
          }
          break;
        case GEOM::FSM_MultiTransformed:
          {
            // Only for Multi-transformations
            GEOM::GEOM_Object_var anArgOTrsf = aTrsfOpSv->TransformLikeOtherCopy(anArgO, theObject);
            if (!CORBA::is_nil(anArgOTrsf)) {
              CORBA::String_var anArgOTrsfEntry = anArgOTrsf->GetEntry();
<<<<<<< HEAD
              HANDLE_NAMESPACE(GEOM_BaseObject) anArgOTrsfImpl = _impl->GetObject(anArgOTrsfEntry);
              HANDLE_NAMESPACE(GEOM_Function) anArgOTrsfFun = anArgOTrsfImpl->GetLastFunction();
=======
              Handle(::GEOM_BaseObject) anArgOTrsfImpl = _impl->GetObject(anArgOTrsf->GetStudyID(), anArgOTrsfEntry);
              Handle(::GEOM_Function) anArgOTrsfFun = anArgOTrsfImpl->GetLastFunction();
>>>>>>> 47d7c598
              anArgOTrsfFun->SetDescription("");
              aSubO = aShapesOp->GetInPlace(theObject, anArgOTrsf);
            }
            /*
            Handle(::GEOM_Function) anOFun = theObject->GetLastFunction();
            if (!anOFun.IsNull()) {
              CORBA::String_var entryArg = anArgO->GetEntry();
<<<<<<< HEAD
              HANDLE_NAMESPACE(GEOM_Object) anArgOImpl = _impl->GetObject(entryArg);
=======
              Handle(::GEOM_Object) anArgOImpl = _impl->GetObject(anArgO->GetStudyID(), entryArg);
>>>>>>> 47d7c598
              if (!anArgOImpl.IsNull()) {
                TopoDS_Shape anArgOShape = anArgOImpl->GetValue();
                TopoDS_Shape aMultiArgShape;
                //GEOM::GEOM_Object_var anArgOMulti; // ???
                switch (anOFun->GetType()) {
                case TRANSLATE_1D:
                  {
                    GEOMImpl_ITranslate aTI (anOFun);
                    aMultiArgShape = GEOMImpl_ITransformOperations::TranslateShape1D(anArgOShape, &aTI);
                    //anArgOMulti = aTrsfOpSv->Translate1D(anArgO, , , );
                  }
                  break;
                case TRANSLATE_2D:
                  {
                    GEOMImpl_ITranslate aTI (anOFun);
                    aMultiArgShape = GEOMImpl_ITransformOperations::TranslateShape2D(anArgOShape, &aTI);
                  }
                  break;
                case ROTATE_1D:
                  {
                    GEOMImpl_IRotate aTI (anOFun);
                    //aMultiArgShape = GEOMImpl_ITransformOperations::TranslateShape2D(anArgOShape, &aTI);
                  }
                  break;
                case ROTATE_2D:
                  {
                    GEOMImpl_IRotate aTI (anOFun);
                    //aMultiArgShape = GEOMImpl_ITransformOperations::TranslateShape2D(anArgOShape, &aTI);
                  }
                  break;
                default:
                  {}
                }
                GEOM::GEOM_Object_var anArgOMulti = (aMultiArgShape); // TODO
                Handle(::GEOM_Function) anArgOMultiFun = anArgOMulti->GetLastFunction();
                anArgOMultiFun->SetDescription("");
                aSubO = aShapesOp->GetInPlace(theObject, anArgOMulti);
              }
            }
            */
          }
          break;
        case GEOM::FSM_Transformed:
          {
            // transformation, cannot use GetInPlace, operate with indices
            GEOM::ListOfLong_var anIDs = anArgO->GetSubShapeIndices();
            if (anIDs->length() > 1) {
              // group
              aSubO = aGroupOp->CreateGroup(theObject, aGroupOp->GetType(anArgO));
              if (!CORBA::is_nil(aSubO))
                aGroupOp->UnionIDs(aSubO, anIDs);
            }
            else if (anIDs->length() > 0) {
              // single sub-shape
              aSubO = aShapesOp->GetSubShape(theObject, anIDs[0]);
            }
          }
          break;
        case GEOM::FSM_GetSame:
          {
            // Use GetSame
            aSubO = aShapesOp->GetSame(theObject, anArgO);
          }
          break;
        case GEOM::FSM_GetShapesOnShape:
          {
            // Use GetShapesOnShape. Can work only on solids, so it has sense to search only solids
            aSubO = aShapesOp->GetShapesOnShapeAsCompound(anArgO, theObject,
              (short)GEOM::SOLID, GEOM::ST_ONIN);
          }
          break;
        case GEOM::FSM_GetInPlaceByHistory:
          {
            // Use GetInPlaceByHistory
            aSubO = aShapesOp->GetInPlaceByHistory(theObject, anArgO);
          }
          break;
        default:
          {}
        }

        if (!CORBA::is_nil(aSubO)) {
          // remember restored objects for Python Dump
          addToListOfGO(anArgO, anOutArgs);

          // add to parts list
          addToListOfGO( aSubO, aParts );

          // Publish the sub-shape
          SALOMEDS::SObject_var aSubSO;
          if (!CORBA::is_nil(theSObject)) {
            TCollection_AsciiString aSubName;
            if (theAddPrefix) {
              aSubName = "from_";
            }
            aSubName += anArgName;
            aSubSO = aStudyBuilder->NewObject(theSObject);
            aSubSO = PublishInStudy(aSubSO, aSubO, aSubName.ToCString());
            // Restore color
            aSubO->SetColor(anArgO->GetColor());
            // set the texture
            if (aSubO->GetShapeType() == GEOM::VERTEX) {
              aSubO->SetMarkerStd(anArgO->GetMarkerType(), anArgO->GetMarkerSize());
              if (anArgO->GetMarkerType() == GEOM::MT_USER)
                aSubO->SetMarkerTexture(anArgO->GetMarkerTexture());
            }
          }

          if (!CORBA::is_nil(anArgSO)) {
            // Restore published sub-shapes of the argument
            GEOM::ListOfGO_var aSubParts;
            if (theFindMethod == GEOM::FSM_GetInPlaceByHistory)
              // pass theObject, because only it has the history
              aSubParts = RestoreSubShapesOneLevel(anArgSO, aSubSO,
                                                   theObject, anOutArgs, theFindMethod, theAddPrefix);
            else
              aSubParts = RestoreSubShapesOneLevel(anArgSO, aSubSO,
                                                   aSubO, anOutArgs, theFindMethod, theAddPrefix);
            // add to parts list
            addToListOfGO( aSubParts, aParts );
          }
        }
        else { // GetInPlace failed, try to build from published parts
          if (!CORBA::is_nil(anArgSO)) {
            SALOMEDS::SObject_var aSubSO;
            if (!CORBA::is_nil(theSObject))
              aSubSO = aStudyBuilder->NewObject(theSObject);

            // Restore published sub-shapes of the argument
            GEOM::ListOfGO_var aSubParts =
              RestoreSubShapesOneLevel(anArgSO, aSubSO,
                                       theObject, anOutArgs, theFindMethod, theAddPrefix);

            // add to parts list
            addToListOfGO( aSubParts, aParts );

            if (aSubParts->length() > 0) {
              // remember restored objects for Python Dump
              addToListOfGO(anArgO, anOutArgs);

              // try to build an argument from a set of its sub-shapes,
              // that published and will be reconstructed
              if (aSubParts->length() > 1) {
                aSubO = aShapesOp->MakeCompound(aSubParts);
                // add to parts list
                addToListOfGO( aSubO, aParts );
              }
              else {
                aSubO = aSubParts[0];
              }
              if (!CORBA::is_nil(aSubO) && !CORBA::is_nil(aSubSO)) {
                // Publish the sub-shape
                TCollection_AsciiString aSubName;
                if (theAddPrefix) {
                  aSubName = "from_parts_of_";
                }
                aSubName += anArgName;
                aSubSO = PublishInStudy(aSubSO, aSubO, aSubName.ToCString());
                // Restore color
                aSubO->SetColor(anArgO->GetColor());
                // set the texture
                if (aSubO->GetShapeType() == GEOM::VERTEX) {
                  aSubO->SetMarkerStd(anArgO->GetMarkerType(), anArgO->GetMarkerSize());
                  if (anArgO->GetMarkerType() == GEOM::MT_USER)
                    aSubO->SetMarkerTexture(anArgO->GetMarkerTexture());
                }
              }
            }
            else if (!CORBA::is_nil(aSubSO)) {
              // remove created aSubSO, because no parts have been found
              aStudyBuilder->RemoveObject(aSubSO);
            }
          }
        } // try to build from published parts
    	if (!CORBA::is_nil(anArgSO))
          anArgSO->UnRegister();
      }
    } // process arguments
  }
  std::set<std::string> anObjEntryMap;
  GEOM::ListOfGO_var aResParts = new GEOM::ListOfGO;
  int nbRes = 0;
  int nb = aParts->length();
  aResParts->length(nb);
  if (nb > 0)
  {
<<<<<<< HEAD
    HANDLE_NAMESPACE(GEOM_BaseObject) aMainObj = _impl->GetObject(theObject->GetEntry());
    HANDLE_NAMESPACE(GEOM_Function) aFunction = aMainObj->GetLastFunction();
=======
    Handle(::GEOM_BaseObject) aMainObj = _impl->GetObject(theObject->GetStudyID(), theObject->GetEntry());
    Handle(::GEOM_Function) aFunction = aMainObj->GetLastFunction();
>>>>>>> 47d7c598
    GEOM::TPythonDump pd (aFunction, true);
    pd <<"[";
    int i = 0, j = 0;
    for ( ; i < nb; i++ )
    {
      GEOM::GEOM_Object_var anObj = GEOM::GEOM_Object::_duplicate( aParts[ i ] );
      if (CORBA::is_nil(anObj))
        continue;
      char* anEntry = anObj->GetEntry();
      if (anObjEntryMap.count(anEntry))
        continue; // already treated
      anObjEntryMap.insert(anEntry);
      aResParts[nbRes++] = anObj;
      // clear python dump of object
<<<<<<< HEAD
      HANDLE_NAMESPACE(GEOM_BaseObject) aGeomObj = _impl->GetObject(anEntry);
      HANDLE_NAMESPACE(GEOM_Function)   anObjFun = aGeomObj->GetLastFunction();
=======
      Handle(::GEOM_BaseObject) aGeomObj = _impl->GetObject(anObj->GetStudyID(), anEntry);
      Handle(::GEOM_Function)   anObjFun = aGeomObj->GetLastFunction();
>>>>>>> 47d7c598
      if ( !anObjFun.IsNull() )
        anObjFun->SetDescription( "" );
      if ( j > 0 )
        pd << ", ";
      pd << aGeomObj;
      j++;
    }
    pd <<"]" << " = geompy.RestoreGivenSubShapes(" << aMainObj << ", " << "[";
    //i = 0; nb = theArgs.length(); j = 0;
    i = 0; nb = anOutArgs->length(); j = 0;
    for ( ; i < nb; i++ )
    {
      //GEOM::GEOM_Object_var anObj = theArgs[ i ];
      GEOM::GEOM_Object_var anObj = anOutArgs[ i ];
      if (CORBA::is_nil(anObj))
        continue;
<<<<<<< HEAD
      HANDLE_NAMESPACE(GEOM_BaseObject) aGeomObj = _impl->GetObject(anObj->GetEntry());
=======
      Handle(::GEOM_BaseObject) aGeomObj = _impl->GetObject(anObj->GetStudyID(), anObj->GetEntry());
>>>>>>> 47d7c598
      if ( j > 0 )
        pd << ", ";
      pd << aGeomObj;
      j++;
    }
    pd <<"]" << ", " <<"GEOM.";
    switch (theFindMethod) {
    case GEOM::FSM_GetInPlace:
      pd << "FSM_GetInPlace"; break;
    case GEOM::FSM_MultiTransformed:
      pd << "FSM_MultiTransformed"; break;
    case GEOM::FSM_Transformed:
      pd << "FSM_Transformed"; break;
    case GEOM::FSM_GetSame:
      pd << "FSM_GetSame"; break;
    case GEOM::FSM_GetShapesOnShape:
      pd << "FSM_GetShapesOnShape"; break;
    case GEOM::FSM_GetInPlaceByHistory:
    default:
      pd << "FSM_GetInPlaceByHistory"; break;
    }
    pd << ", " << theInheritFirstArg << ", " << theAddPrefix << ")";
  }
  aResParts->length(nbRes);
  return aResParts._retn();
}

//============================================================================
// function : RestoreSubShapesOneLevel
// purpose  : Private method
//============================================================================
GEOM::ListOfGO* GEOM_Gen_i::RestoreSubShapesOneLevel (SALOMEDS::SObject_ptr   theOldSO,
                                                      SALOMEDS::SObject_ptr   theNewSO,
                                                      GEOM::GEOM_Object_ptr   theNewO,
                                                      GEOM::ListOfGO&         theOutArgs,
                                                      GEOM::find_shape_method theFindMethod,
                                                      CORBA::Boolean          theAddPrefix)
{
  int i = 0;
  SALOMEDS::Study_var aStudy = getStudyServant();
  GEOM::ListOfGO_var aParts = new GEOM::ListOfGO;
  GEOM::ListOfGO_var aNewParts = new GEOM::ListOfGO;
  if (CORBA::is_nil(aStudy) || CORBA::is_nil(theOldSO) ||
      CORBA::is_nil(theNewO) /*|| CORBA::is_nil(theNewSO)*/)
    return aParts._retn();

  SALOMEDS::StudyBuilder_var aStudyBuilder = aStudy->NewBuilder();

  // Get interface, containing method, which we will use to reconstruct sub-shapes
  GEOM::GEOM_IShapesOperations_var  aShapesOp = GetIShapesOperations();
  GEOM::GEOM_IGroupOperations_var    aGroupOp = GetIGroupOperations();
  GEOM::GEOM_ITransformOperations_var aTrsfOp = GetITransformOperations();

  PortableServer::Servant aServant = _poa->reference_to_servant(aTrsfOp.in());
  GEOM_ITransformOperations_i*      aTrsfOpSv = dynamic_cast<GEOM_ITransformOperations_i*>(aServant);

  // Reconstruct published sub-shapes
  SALOMEDS::ChildIterator_var it = aStudy->NewChildIterator(theOldSO);

  int aLen = 0;
  for (it->Init(); it->More(); it->Next()) {
    aLen++;
  }
  aParts->length(aLen);

  for (it->Init(); it->More(); it->Next()) {
    SALOMEDS::SObject_var anOldSubSO = it->Value();

    TCollection_AsciiString anArgName = anOldSubSO->GetName();

    SALOMEDS::GenericAttribute_var anAttr;
    if (anOldSubSO->FindAttribute(anAttr, "AttributeIOR")) {
      SALOMEDS::AttributeIOR_var anAttrIOR = SALOMEDS::AttributeIOR::_narrow(anAttr);
      GEOM::GEOM_Object_var anOldSubO =
        GEOM::GEOM_Object::_narrow(_orb->string_to_object(anAttrIOR->Value()));
      if (!CORBA::is_nil(anOldSubO)) {
        // Find a sub-shape of theNewO in place of anOldSubO
        GEOM::GEOM_Object_var aNewSubO;
        switch (theFindMethod) {
        case GEOM::FSM_GetInPlace:
          {
            // Use GetInPlace
            aNewSubO = aShapesOp->GetInPlace(theNewO, anOldSubO);
          }
          break;
        case GEOM::FSM_MultiTransformed:
          {
            // Only for Multi-transformations
            GEOM::GEOM_Object_var anArgOTrsf = aTrsfOpSv->TransformLikeOtherCopy(anOldSubO, theNewO);
            if (!CORBA::is_nil(anArgOTrsf)) {
              CORBA::String_var anArgOTrsfEntry = anArgOTrsf->GetEntry();
<<<<<<< HEAD
              HANDLE_NAMESPACE(GEOM_BaseObject) anArgOTrsfImpl = _impl->GetObject(anArgOTrsfEntry);
              HANDLE_NAMESPACE(GEOM_Function) anArgOTrsfFun = anArgOTrsfImpl->GetLastFunction();
=======
              Handle(::GEOM_BaseObject) anArgOTrsfImpl = _impl->GetObject(anArgOTrsf->GetStudyID(), anArgOTrsfEntry);
              Handle(::GEOM_Function) anArgOTrsfFun = anArgOTrsfImpl->GetLastFunction();
>>>>>>> 47d7c598
              anArgOTrsfFun->SetDescription("");
              aNewSubO = aShapesOp->GetInPlace(theNewO, anArgOTrsf);
            }
          }
          break;
        case GEOM::FSM_Transformed:
          {
            // transformation, cannot use GetInPlace, operate with indices
            GEOM::ListOfLong_var anIDs = anOldSubO->GetSubShapeIndices();
            if (anIDs->length() > 1) {
              // group
              aNewSubO = aGroupOp->CreateGroup(theNewO, aGroupOp->GetType(anOldSubO));
              if (!CORBA::is_nil(aNewSubO))
                aGroupOp->UnionIDs(aNewSubO, anIDs);
            }
            else {
              // single sub-shape
              aNewSubO = aShapesOp->GetSubShape(theNewO, anIDs[0]);
            }
          }
          break;
        case GEOM::FSM_GetSame:
          {
            // Use GetSame
            aNewSubO = aShapesOp->GetSame(theNewO, anOldSubO);
          }
          break;
        case GEOM::FSM_GetShapesOnShape:
          {
            // Use GetShapesOnShape. Can work only on solids, so it has sense to search only solids
            aNewSubO = aShapesOp->GetShapesOnShapeAsCompound(anOldSubO, theNewO,
                                                             (short)GEOM::SOLID, GEOM::ST_ONIN);
          }
          break;
        case GEOM::FSM_GetInPlaceByHistory:
          {
            // Use GetInPlaceByHistory
            aNewSubO = aShapesOp->GetInPlaceByHistory(theNewO, anOldSubO);
          }
          break;
        default:
          {}
        }

        if (!CORBA::is_nil(aNewSubO)) {
          // remember restored objects for Python Dump
          addToListOfGO(anOldSubO, theOutArgs);

          // add the part to the list
          aParts[i] = aNewSubO;
          i++;
          // add to parts list
          addToListOfGO( aNewSubO, aNewParts );

          SALOMEDS::SObject_var aNewSubSO;
          if (!CORBA::is_nil(theNewSO)) {
              // Publish the sub-shape
            TCollection_AsciiString aSubName;
            if (theAddPrefix) {
              aSubName = "from_";
            }
            aSubName += anArgName;
            aNewSubSO = aStudyBuilder->NewObject(theNewSO);
            aNewSubSO = PublishInStudy(aNewSubSO, aNewSubO, aSubName.ToCString());
            // Restore color
            aNewSubO->SetColor(anOldSubO->GetColor());
            // set the texture
            if (aNewSubO->GetShapeType() == GEOM::VERTEX) {
              aNewSubO->SetMarkerStd(anOldSubO->GetMarkerType(), anOldSubO->GetMarkerSize());
              if (anOldSubO->GetMarkerType() == GEOM::MT_USER)
                aNewSubO->SetMarkerTexture(anOldSubO->GetMarkerTexture());
            }
          }
          // Restore published sub-shapes of the argument
          GEOM::ListOfGO_var aSubParts;
          if (theFindMethod == GEOM::FSM_GetInPlaceByHistory)
            // pass the main shape as Object, because only it has the history
            aSubParts = RestoreSubShapesOneLevel(anOldSubSO, aNewSubSO,
                                                 theNewO, theOutArgs, theFindMethod, theAddPrefix);
          else
            aSubParts = RestoreSubShapesOneLevel(anOldSubSO, aNewSubSO,
                                                 aNewSubO, theOutArgs, theFindMethod, theAddPrefix);
          // add to parts list
          addToListOfGO( aSubParts, aNewParts );
        }
        else { // GetInPlace failed, try to build from published parts
          SALOMEDS::SObject_var aNewSubSO;
          if (!CORBA::is_nil(theNewSO))
            aNewSubSO = aStudyBuilder->NewObject(theNewSO);

          // Restore published sub-shapes of the argument
          GEOM::ListOfGO_var aSubParts =
            RestoreSubShapesOneLevel(anOldSubSO, aNewSubSO,
                                     theNewO, theOutArgs, theFindMethod, theAddPrefix);
          // add to parts list
          addToListOfGO( aSubParts, aNewParts );

          if (aSubParts->length() > 0) {
            // remember restored objects for Python Dump
            addToListOfGO(anOldSubO, theOutArgs);

            // try to build an object from a set of its sub-shapes,
            // that published and will be reconstructed
            if (aSubParts->length() > 1) {
              aNewSubO = aShapesOp->MakeCompound(aSubParts);
              // add to parts list
              addToListOfGO( aNewSubO, aNewParts );
            }
            else {
              aNewSubO = aSubParts[0];
            }

            if (!CORBA::is_nil(aNewSubO)) {
              // add the part to the list
              aSubParts[i] = aNewSubO;
              i++;

              // Publish the sub-shape
              if (!CORBA::is_nil(aNewSubSO)) {
                TCollection_AsciiString aSubName;
                if (theAddPrefix) {
                  aSubName = "from_parts_of_";
                }
                aSubName += anArgName;
                aNewSubSO = PublishInStudy(aNewSubSO, aNewSubO, aSubName.ToCString());
                // Restore color
                aNewSubO->SetColor(anOldSubO->GetColor());
                // set the texture
                if (aNewSubO->GetShapeType() == GEOM::VERTEX) {
                  aNewSubO->SetMarkerStd(anOldSubO->GetMarkerType(), anOldSubO->GetMarkerSize());
                  if (anOldSubO->GetMarkerType() == GEOM::MT_USER)
                    aNewSubO->SetMarkerTexture(anOldSubO->GetMarkerTexture());
                }
              }
            }
          }
          else if (!CORBA::is_nil(aNewSubSO)) {
            // remove created aSubSO, because no parts have been found
            aStudyBuilder->RemoveObject(aNewSubSO);
          }
        } // try to build from published parts
      }
    }
  } // iterate on published sub-shapes

  aParts->length(i);
  // add to parts list
  addToListOfGO( aNewParts, aParts );
  return aParts._retn();
}

//============================================================================
// function : RestoreGivenSubShapes
// purpose  : Private method. Works only if both theObject and theSObject
//            are defined, and does not check, if they correspond to each other.
//            List theArgs in this case contains not only operation arguments,
//            but also all subshapes, which must be published.
//============================================================================
GEOM::ListOfGO* GEOM_Gen_i::RestoreGivenSubShapes(GEOM::GEOM_Object_ptr   theObject,
                                                  SALOMEDS::SObject_ptr   theSObject,
                                                  const GEOM::ListOfGO&   theArgs,
                                                  GEOM::find_shape_method theFindMethod,
                                                  CORBA::Boolean          theInheritFirstArg,
                                                  CORBA::Boolean          theAddPrefix)
{
  GEOM::ListOfGO_var aParts = new GEOM::ListOfGO;
  SALOMEDS::Study_var aStudy = getStudyServant();
  //PTv, IMP 0020001, The salome object <theSObject>
  //     is not obligatory in case of invokation from script
  if (CORBA::is_nil(aStudy) || CORBA::is_nil(theObject) /*|| CORBA::is_nil(theSObject)*/)
    return aParts._retn();

  // If theArgs list is empty, nothing to do
  Standard_Integer aLength = theArgs.length();
  if (aLength == 0)
    return aParts._retn();

  // Get all arguments
  GEOM::ListOfGBO_var anOpArgsList = theObject->GetDependency();
  Standard_Integer    nbArgsActual = anOpArgsList->length();

  // If anOpArgsList list is empty, nothing to do
  if (nbArgsActual == 0)
    return aParts._retn();

  // Entries of arguments and subshapes
  std::set<std::string> anArgs;
  for (int i = 0; i < aLength; i++) {
    CORBA::String_var anEntry = theArgs[i]->GetEntry();
    anArgs.insert(anEntry.in());
  }

  // Arguments to be published
  // We try to publish all arguments, that are in theArgs list
  GEOM::ListOfGO_var aList = new GEOM::ListOfGO;
  aList->length(nbArgsActual);

  int k = 0;
  for (int j = 0; j < nbArgsActual; j++) {
    CORBA::String_var anEntry = anOpArgsList[j]->GetEntry();
    if (anArgs.count(anEntry.in())) {
      aList[k] = GEOM::GEOM_Object::_narrow(anOpArgsList[j]);
      k++;
    }
  }
  nbArgsActual = k;
  //aList->length(nbArgsActual);

  if (nbArgsActual < 1)
    return aParts._retn();

  if (theInheritFirstArg || (nbArgsActual == 1)) {
    // Do not publish argument's reflection,
    // but only reconstruct its published sub-shapes

    CORBA::String_var anIOR = _orb->object_to_string(aList[0]);
    SALOMEDS::SObject_var anArgSO = aStudy->FindObjectIOR(anIOR.in());

    aParts = RestoreGivenSubShapesOneLevel(anArgSO, theSObject, theObject,
                                           anArgs, theFindMethod, theAddPrefix);

    // set the color of the transformed shape to the color of initial shape
    theObject->SetColor(aList[0]->GetColor());
    // set the texture
    if (theObject->GetShapeType() == GEOM::VERTEX) {
      theObject->SetMarkerStd(aList[0]->GetMarkerType(), aList[0]->GetMarkerSize());
      if (aList[0]->GetMarkerType() == GEOM::MT_USER)
        theObject->SetMarkerTexture(aList[0]->GetMarkerTexture());
    }

    anArgSO->UnRegister();
  }
  else {
    // Get interface, containing method, which we will use to reconstruct sub-shapes
    GEOM::GEOM_IShapesOperations_var  aShapesOp = GetIShapesOperations();
    GEOM::GEOM_IGroupOperations_var    aGroupOp = GetIGroupOperations();
    GEOM::GEOM_ITransformOperations_var aTrsfOp = GetITransformOperations();

    PortableServer::Servant aServant = _poa->reference_to_servant(aTrsfOp.in());
    GEOM_ITransformOperations_i*      aTrsfOpSv = dynamic_cast<GEOM_ITransformOperations_i*>(aServant);

    // Reconstruct arguments and tree of sub-shapes of the arguments
    CORBA::String_var anIOR;
    SALOMEDS::StudyBuilder_var aStudyBuilder = aStudy->NewBuilder();
    for (Standard_Integer i = 0; i < nbArgsActual; i++)
    {
      GEOM::GEOM_Object_var anArgO = aList[i];
      if (!CORBA::is_nil(anArgO)) {
        anIOR = _orb->object_to_string(anArgO);
        SALOMEDS::SObject_var anArgSO = aStudy->FindObjectIOR(anIOR.in());
        TCollection_AsciiString anArgName;
        if (CORBA::is_nil(anArgSO)) {
          anArgName = "arg_";
          anArgName += TCollection_AsciiString(i);
        }
        else {
          anArgName = anArgSO->GetName();
        }

        // Find a sub-shape of theObject in place of the argument
        GEOM::GEOM_Object_var aSubO;
        switch (theFindMethod) {
        case GEOM::FSM_GetInPlace:
          {
            // Use GetInPlace
            aSubO = aShapesOp->GetInPlace(theObject, anArgO);
          }
          break;
        case GEOM::FSM_MultiTransformed:
          {
            // Only for Multi-transformations
            GEOM::GEOM_Object_var anArgOTrsf = aTrsfOpSv->TransformLikeOtherCopy(anArgO, theObject);
            if (!CORBA::is_nil(anArgOTrsf)) {
              CORBA::String_var anArgOTrsfEntry = anArgOTrsf->GetEntry();
<<<<<<< HEAD
              HANDLE_NAMESPACE(GEOM_BaseObject) anArgOTrsfImpl = _impl->GetObject(anArgOTrsfEntry);
              HANDLE_NAMESPACE(GEOM_Function) anArgOTrsfFun = anArgOTrsfImpl->GetLastFunction();
=======
              Handle(::GEOM_BaseObject) anArgOTrsfImpl = _impl->GetObject(anArgOTrsf->GetStudyID(), anArgOTrsfEntry);
              Handle(::GEOM_Function) anArgOTrsfFun = anArgOTrsfImpl->GetLastFunction();
>>>>>>> 47d7c598
              anArgOTrsfFun->SetDescription("");
              aSubO = aShapesOp->GetInPlace(theObject, anArgOTrsf);
            }
          }
          break;
        case GEOM::FSM_Transformed:
          {
            // transformation, cannot use GetInPlace, operate with indices
            GEOM::ListOfLong_var anIDs = anArgO->GetSubShapeIndices();
            if (anIDs->length() > 1) {
              // group
              aSubO = aGroupOp->CreateGroup(theObject, aGroupOp->GetType(anArgO));
              if (!CORBA::is_nil(aSubO))
                aGroupOp->UnionIDs(aSubO, anIDs);
            }
            else if (anIDs->length() > 0) {
              // single sub-shape
              aSubO = aShapesOp->GetSubShape(theObject, anIDs[0]);
            }
          }
          break;
        case GEOM::FSM_GetSame:
          {
            // Use GetSame
            aSubO = aShapesOp->GetSame(theObject, anArgO);
          }
          break;
        case GEOM::FSM_GetShapesOnShape:
          {
            // Use GetShapesOnShape. Can work only on solids, so it has sense to search only solids
            aSubO = aShapesOp->GetShapesOnShapeAsCompound(anArgO, theObject,
              (short)GEOM::SOLID, GEOM::ST_ONIN);
          }
          break;
        case GEOM::FSM_GetInPlaceByHistory:
          {
            // Use GetInPlaceByHistory
            aSubO = aShapesOp->GetInPlaceByHistory(theObject, anArgO);
          }
          break;
        default:
          {}
        }

        if (!CORBA::is_nil(aSubO)) {
          // add to parts list
          addToListOfGO( aSubO, aParts );

          // Publish the sub-shape
          SALOMEDS::SObject_var aSubSO;
          if (!CORBA::is_nil(theSObject)) {
            TCollection_AsciiString aSubName;
            if (theAddPrefix) {
              aSubName = "from_";
            }
            aSubName += anArgName;
            aSubSO = aStudyBuilder->NewObject(theSObject);
            aSubSO = PublishInStudy(aSubSO, aSubO, aSubName.ToCString());
            // Restore color
            aSubO->SetColor(anArgO->GetColor());
            // set the texture
            if (aSubO->GetShapeType() == GEOM::VERTEX) {
              aSubO->SetMarkerStd(anArgO->GetMarkerType(), anArgO->GetMarkerSize());
              if (anArgO->GetMarkerType() == GEOM::MT_USER)
                aSubO->SetMarkerTexture(anArgO->GetMarkerTexture());
            }
          }

          if (!CORBA::is_nil(anArgSO)) {
            // Restore published sub-shapes of the argument
            GEOM::ListOfGO_var aSubParts;
            if (theFindMethod == GEOM::FSM_GetInPlaceByHistory)
              // pass theObject, because only it has the history
              aSubParts = RestoreGivenSubShapesOneLevel(anArgSO, aSubSO,
                                                        theObject, anArgs, theFindMethod, theAddPrefix);
            else
              aSubParts = RestoreGivenSubShapesOneLevel(anArgSO, aSubSO,
                                                        aSubO, anArgs, theFindMethod, theAddPrefix);
            // add to parts list
            addToListOfGO( aSubParts, aParts );
          }
        }
        else { // GetInPlace failed, try to build from published parts
          if (!CORBA::is_nil(anArgSO)) {
            SALOMEDS::SObject_var aSubSO;
            if (!CORBA::is_nil(theSObject))
              aSubSO = aStudyBuilder->NewObject(theSObject);

            // Restore published sub-shapes of the argument
            GEOM::ListOfGO_var aSubParts =
              RestoreGivenSubShapesOneLevel(anArgSO, aSubSO,
                                            theObject, anArgs, theFindMethod, theAddPrefix);

            // add to parts list
            addToListOfGO( aSubParts, aParts );

            if (aSubParts->length() > 0) {
              // try to build an argument from a set of its sub-shapes,
              // that published and will be reconstructed
              if (aSubParts->length() > 1) {
                aSubO = aShapesOp->MakeCompound(aSubParts);
                // add to parts list
                addToListOfGO( aSubO, aParts );
              }
              else {
                aSubO = aSubParts[0];
              }
              if (!CORBA::is_nil(aSubO) && !CORBA::is_nil(aSubSO)) {
                // Publish the sub-shape
                TCollection_AsciiString aSubName;
                if (theAddPrefix) {
                  aSubName = "from_parts_of_";
                }
                aSubName += anArgName;
                aSubSO = PublishInStudy(aSubSO, aSubO, aSubName.ToCString());
                // Restore color
                aSubO->SetColor(anArgO->GetColor());
                // set the texture
                if (aSubO->GetShapeType() == GEOM::VERTEX) {
                  aSubO->SetMarkerStd(anArgO->GetMarkerType(), anArgO->GetMarkerSize());
                  if (anArgO->GetMarkerType() == GEOM::MT_USER)
                    aSubO->SetMarkerTexture(anArgO->GetMarkerTexture());
                }
              }
            }
            else if (!CORBA::is_nil(aSubSO)) {
              // remove created aSubSO, because no parts have been found
              aStudyBuilder->RemoveObject(aSubSO);
            }
          }
        } // try to build from published parts
        anArgSO->UnRegister();
      }
    } // process arguments
  }
  std::set<std::string> anObjEntryMap;
  GEOM::ListOfGO_var aResParts = new GEOM::ListOfGO;
  int nbRes = 0;
  int nb = aParts->length();
  aResParts->length(nb);
  if (nb > 0)
  {
<<<<<<< HEAD
    HANDLE_NAMESPACE(GEOM_BaseObject) aMainObj = _impl->GetObject(theObject->GetEntry());
    HANDLE_NAMESPACE(GEOM_Function) aFunction = aMainObj->GetLastFunction();
=======
    Handle(::GEOM_BaseObject) aMainObj = _impl->GetObject(theObject->GetStudyID(), theObject->GetEntry());
    Handle(::GEOM_Function) aFunction = aMainObj->GetLastFunction();
>>>>>>> 47d7c598
    GEOM::TPythonDump pd (aFunction, true);
    pd <<"[";
    int i = 0, j = 0;
    for ( ; i < nb; i++ )
    {
      GEOM::GEOM_Object_var anObj = GEOM::GEOM_Object::_duplicate( aParts[ i ] );
      if (CORBA::is_nil(anObj))
        continue;
      char* anEntry = anObj->GetEntry();
      if (anObjEntryMap.count(anEntry))
        continue; // already treated
      anObjEntryMap.insert(anEntry);
      aResParts[nbRes++] = anObj;
      // clear python dump of object
<<<<<<< HEAD
      HANDLE_NAMESPACE(GEOM_BaseObject) aGeomObj = _impl->GetObject(anEntry);
      HANDLE_NAMESPACE(GEOM_Function)   anObjFun = aGeomObj->GetLastFunction();
=======
      Handle(::GEOM_BaseObject) aGeomObj = _impl->GetObject(anObj->GetStudyID(), anEntry);
      Handle(::GEOM_Function)   anObjFun = aGeomObj->GetLastFunction();
>>>>>>> 47d7c598
      if ( !anObjFun.IsNull() )
        anObjFun->SetDescription( "" );
      if ( j > 0 )
        pd << ", ";
      pd << aGeomObj;
      j++;
    }
    pd <<"]" << " = geompy.RestoreGivenSubShapes(" << aMainObj << ", " << "[";
    i = 0; nb = theArgs.length(); j = 0;
    for ( ; i < nb; i++ )
    {
      GEOM::GEOM_Object_var anObj = theArgs[ i ];
      if (CORBA::is_nil(anObj))
        continue;
<<<<<<< HEAD
      HANDLE_NAMESPACE(GEOM_BaseObject) aGeomObj = _impl->GetObject(anObj->GetEntry());
=======
      Handle(::GEOM_BaseObject) aGeomObj = _impl->GetObject(anObj->GetStudyID(), anObj->GetEntry());
>>>>>>> 47d7c598
      if ( j > 0 )
        pd << ", ";
      pd << aGeomObj;
      j++;
    }
    pd <<"]" << ", " <<"GEOM.";
    switch (theFindMethod) {
    case GEOM::FSM_GetInPlace:
      pd << "FSM_GetInPlace"; break;
    case GEOM::FSM_MultiTransformed:
      pd << "FSM_MultiTransformed"; break;
    case GEOM::FSM_Transformed:
      pd << "FSM_Transformed"; break;
    case GEOM::FSM_GetSame:
      pd << "FSM_GetSame"; break;
    case GEOM::FSM_GetShapesOnShape:
      pd << "FSM_GetShapesOnShape"; break;
    case GEOM::FSM_GetInPlaceByHistory:
    default:
      pd << "FSM_GetInPlaceByHistory"; break;
    }
    pd << ", " << theInheritFirstArg << ", " << theAddPrefix << ")";
  }
  aResParts->length(nbRes);
  return aResParts._retn();
}

//============================================================================
// function : RestoreGivenSubShapesOneLevel
// purpose  : Private method
//============================================================================
GEOM::ListOfGO* GEOM_Gen_i::RestoreGivenSubShapesOneLevel (SALOMEDS::SObject_ptr   theOldSO,
                                                           SALOMEDS::SObject_ptr   theNewSO,
                                                           GEOM::GEOM_Object_ptr   theNewO,
                                                           std::set<std::string>   theArgs,
                                                           GEOM::find_shape_method theFindMethod,
                                                           CORBA::Boolean          theAddPrefix)
{
  int i = 0;
  SALOMEDS::Study_var aStudy = getStudyServant();
  GEOM::ListOfGO_var aParts = new GEOM::ListOfGO;
  GEOM::ListOfGO_var aNewParts = new GEOM::ListOfGO;
  if (CORBA::is_nil(aStudy) || CORBA::is_nil(theOldSO) ||
      CORBA::is_nil(theNewO) /*|| CORBA::is_nil(theNewSO)*/)
    return aParts._retn();

  SALOMEDS::StudyBuilder_var aStudyBuilder = aStudy->NewBuilder();

  // Get interface, containing method, which we will use to reconstruct sub-shapes
  GEOM::GEOM_IShapesOperations_var  aShapesOp = GetIShapesOperations();
  GEOM::GEOM_IGroupOperations_var    aGroupOp = GetIGroupOperations();
  GEOM::GEOM_ITransformOperations_var aTrsfOp = GetITransformOperations();

  PortableServer::Servant aServant = _poa->reference_to_servant(aTrsfOp.in());
  GEOM_ITransformOperations_i*      aTrsfOpSv = dynamic_cast<GEOM_ITransformOperations_i*>(aServant);

  // Reconstruct published sub-shapes
  SALOMEDS::ChildIterator_var it = aStudy->NewChildIterator(theOldSO);

  int aLen = 0;
  for (it->Init(); it->More(); it->Next()) {
    aLen++;
  }
  aParts->length(aLen);

  for (it->Init(); it->More(); it->Next()) {
    SALOMEDS::SObject_var anOldSubSO = it->Value();

    TCollection_AsciiString anArgName = anOldSubSO->GetName();

    SALOMEDS::GenericAttribute_var anAttr;
    if (anOldSubSO->FindAttribute(anAttr, "AttributeIOR")) {
      SALOMEDS::AttributeIOR_var anAttrIOR = SALOMEDS::AttributeIOR::_narrow(anAttr);
      GEOM::GEOM_Object_var anOldSubO =
        GEOM::GEOM_Object::_narrow(_orb->string_to_object(anAttrIOR->Value()));

      bool okToContinue = false;

      if (!CORBA::is_nil(anOldSubO)) {
        CORBA::String_var anEntry = anOldSubO->GetEntry();
        okToContinue = theArgs.count(anEntry.in());
      }

      if (okToContinue) {
        // Find a sub-shape of theNewO in place of anOldSubO
        GEOM::GEOM_Object_var aNewSubO;
        switch (theFindMethod) {
        case GEOM::FSM_GetInPlace:
          {
            // Use GetInPlace
            aNewSubO = aShapesOp->GetInPlace(theNewO, anOldSubO);
          }
          break;
        case GEOM::FSM_MultiTransformed:
          {
            // Only for Multi-transformations
            GEOM::GEOM_Object_var anArgOTrsf = aTrsfOpSv->TransformLikeOtherCopy(anOldSubO, theNewO);
            if (!CORBA::is_nil(anArgOTrsf)) {
              CORBA::String_var anArgOTrsfEntry = anArgOTrsf->GetEntry();
<<<<<<< HEAD
              HANDLE_NAMESPACE(GEOM_BaseObject) anArgOTrsfImpl = _impl->GetObject(anArgOTrsfEntry);
              HANDLE_NAMESPACE(GEOM_Function) anArgOTrsfFun = anArgOTrsfImpl->GetLastFunction();
=======
              Handle(::GEOM_BaseObject) anArgOTrsfImpl = _impl->GetObject(anArgOTrsf->GetStudyID(), anArgOTrsfEntry);
              Handle(::GEOM_Function) anArgOTrsfFun = anArgOTrsfImpl->GetLastFunction();
>>>>>>> 47d7c598
              anArgOTrsfFun->SetDescription("");
              aNewSubO = aShapesOp->GetInPlace(theNewO, anArgOTrsf);
            }
          }
          break;
        case GEOM::FSM_Transformed:
          {
            // transformation, cannot use GetInPlace, operate with indices
            GEOM::ListOfLong_var anIDs = anOldSubO->GetSubShapeIndices();
            if (anIDs->length() > 1) {
              // group
              aNewSubO = aGroupOp->CreateGroup(theNewO, aGroupOp->GetType(anOldSubO));
              if (!CORBA::is_nil(aNewSubO))
                aGroupOp->UnionIDs(aNewSubO, anIDs);
            }
            else {
              // single sub-shape
              aNewSubO = aShapesOp->GetSubShape(theNewO, anIDs[0]);
            }
          }
          break;
        case GEOM::FSM_GetSame:
          {
            // Use GetSame
            aNewSubO = aShapesOp->GetSame(theNewO, anOldSubO);
          }
          break;
        case GEOM::FSM_GetShapesOnShape:
          {
            // Use GetShapesOnShape. Can work only on solids, so it has sense to search only solids
            aNewSubO = aShapesOp->GetShapesOnShapeAsCompound(anOldSubO, theNewO,
                                                             (short)GEOM::SOLID, GEOM::ST_ONIN);
          }
          break;
        case GEOM::FSM_GetInPlaceByHistory:
          {
            // Use GetInPlaceByHistory
            aNewSubO = aShapesOp->GetInPlaceByHistory(theNewO, anOldSubO);
          }
          break;
        default:
          {}
        }

        if (!CORBA::is_nil(aNewSubO)) {
          // add the part to the list
          aParts[i] = aNewSubO;
          i++;
          // add to parts list
          addToListOfGO( aNewSubO, aNewParts );

          SALOMEDS::SObject_var aNewSubSO;
          if (!CORBA::is_nil(theNewSO)) {
              // Publish the sub-shape
            TCollection_AsciiString aSubName;
            if (theAddPrefix) {
              aSubName = "from_";
            }
            aSubName += anArgName;
            aNewSubSO = aStudyBuilder->NewObject(theNewSO);
            aNewSubSO = PublishInStudy(aNewSubSO, aNewSubO, aSubName.ToCString());
            // Restore color
            aNewSubO->SetColor(anOldSubO->GetColor());
            // set the texture
            if (aNewSubO->GetShapeType() == GEOM::VERTEX) {
              aNewSubO->SetMarkerStd(anOldSubO->GetMarkerType(), anOldSubO->GetMarkerSize());
              if (anOldSubO->GetMarkerType() == GEOM::MT_USER)
                aNewSubO->SetMarkerTexture(anOldSubO->GetMarkerTexture());
            }
          }
          // Restore published sub-shapes of the argument
          GEOM::ListOfGO_var aSubParts;
          if (theFindMethod == GEOM::FSM_GetInPlaceByHistory)
            // pass the main shape as Object, because only it has the history
            aSubParts = RestoreGivenSubShapesOneLevel(anOldSubSO, aNewSubSO,
                                                      theNewO, theArgs, theFindMethod, theAddPrefix);
          else
            aSubParts = RestoreGivenSubShapesOneLevel(anOldSubSO, aNewSubSO,
                                                      aNewSubO, theArgs, theFindMethod, theAddPrefix);
          // add to parts list
          addToListOfGO( aSubParts, aNewParts );
        }
        else { // GetInPlace failed, try to build from published parts
          SALOMEDS::SObject_var aNewSubSO;
          if (!CORBA::is_nil(theNewSO))
            aNewSubSO = aStudyBuilder->NewObject(theNewSO);

          // Restore published sub-shapes of the argument
          GEOM::ListOfGO_var aSubParts =
            RestoreGivenSubShapesOneLevel(anOldSubSO, aNewSubSO,
                                          theNewO, theArgs, theFindMethod, theAddPrefix);
          // add to parts list
          addToListOfGO( aSubParts, aNewParts );

          if (aSubParts->length() > 0) {
            // try to build an object from a set of its sub-shapes,
            // that published and will be reconstructed
            if (aSubParts->length() > 1) {
              aNewSubO = aShapesOp->MakeCompound(aSubParts);
              // add to parts list
              addToListOfGO( aNewSubO, aNewParts );
            }
            else {
              aNewSubO = aSubParts[0];
            }

            if (!CORBA::is_nil(aNewSubO)) {
              // add the part to the list
              aSubParts[i] = aNewSubO;
              i++;

              // Publish the sub-shape
              if (!CORBA::is_nil(aNewSubSO)) {
                TCollection_AsciiString aSubName;
                if (theAddPrefix) {
                  aSubName = "from_parts_of_";
                }
                aSubName += anArgName;
                aNewSubSO = PublishInStudy(aNewSubSO, aNewSubO, aSubName.ToCString());
                // Restore color
                aNewSubO->SetColor(anOldSubO->GetColor());
                // set the texture
                if (aNewSubO->GetShapeType() == GEOM::VERTEX) {
                  aNewSubO->SetMarkerStd(anOldSubO->GetMarkerType(), anOldSubO->GetMarkerSize());
                  if (anOldSubO->GetMarkerType() == GEOM::MT_USER)
                    aNewSubO->SetMarkerTexture(anOldSubO->GetMarkerTexture());
                }
              }
            }
          }
          else if (!CORBA::is_nil(aNewSubSO)) {
            // remove created aSubSO, because no parts have been found
            aStudyBuilder->RemoveObject(aNewSubSO);
          }
        } // try to build from published parts
      }
    }
  } // iterate on published sub-shapes

  aParts->length(i);
  // add to parts list
  addToListOfGO( aNewParts, aParts );
  return aParts._retn();
}

//============================================================================
// function : register()
// purpose  : register 'name' in 'name_service'
//============================================================================
void GEOM_Gen_i::register_name(char * name)
{
  GEOM::GEOM_Gen_var g = _this();
  name_service->Register(g, name);
}

//============================================================================
// function : getStudyServant()
// purpose  : Get Study
//============================================================================
SALOMEDS::Study_var GEOM_Gen_i::getStudyServant()
{
  static SALOMEDS::Study_var aStudy;
  if(CORBA::is_nil(aStudy)){
    CORBA::Object_ptr anObject = name_service->Resolve("/Study");
    aStudy = SALOMEDS::Study::_narrow(anObject);
  }
  return aStudy;
}

//============================================================================
// function : Undo
// purpose  :
//============================================================================
void GEOM_Gen_i::Undo()
{
  _impl->Undo();
}

//============================================================================
// function : Redo
// purpose  :
//============================================================================
void GEOM_Gen_i::Redo()
{
  _impl->Redo();
}

//============================================================================
// function : GetIBasicOperations
// purpose  :
//============================================================================
GEOM::GEOM_IBasicOperations_ptr GEOM_Gen_i::GetIBasicOperations()
     throw ( SALOME::SALOME_Exception )
{
  Unexpect aCatch(SALOME_SalomeException);
  MESSAGE( "GEOM_Gen_i::GetIBasicOperations" );

  GEOM::GEOM_Gen_ptr engine = _this();

  //transfer reference on engine
  GEOM_IBasicOperations_i* aServant =
    new GEOM_IBasicOperations_i(_poa, engine, _impl->GetIBasicOperations());

  PortableServer::ObjectId_var id = _poa->activate_object(aServant);
  // activate the CORBA servant
  GEOM::GEOM_IBasicOperations_var operations = aServant->_this();
  return operations._retn();
}

//============================================================================
// function : GetITransformOperations
// purpose  :
//============================================================================
GEOM::GEOM_ITransformOperations_ptr GEOM_Gen_i::GetITransformOperations()
     throw ( SALOME::SALOME_Exception )
{
  Unexpect aCatch(SALOME_SalomeException);
  MESSAGE( "GEOM_Gen_i::GetITransformOperations" );

  GEOM::GEOM_Gen_ptr engine = _this();

  GEOM_ITransformOperations_i* aServant =
    new GEOM_ITransformOperations_i(_poa, engine, _impl->GetITransformOperations());

  // activate the CORBA servant
  GEOM::GEOM_ITransformOperations_var operations = aServant->_this();
  return operations._retn();
}

//============================================================================
// function : GetI3DPrimOperations
// purpose  :
//============================================================================
GEOM::GEOM_I3DPrimOperations_ptr GEOM_Gen_i::GetI3DPrimOperations()
     throw ( SALOME::SALOME_Exception )
{
  Unexpect aCatch(SALOME_SalomeException);
  MESSAGE( "GEOM_Gen_i::GetI3DPrimOperations" );

  GEOM::GEOM_Gen_ptr engine = _this();

  GEOM_I3DPrimOperations_i* aServant =
    new GEOM_I3DPrimOperations_i(_poa, engine, _impl->GetI3DPrimOperations());
  PortableServer::ObjectId_var id = _poa->activate_object(aServant);

  // activate the CORBA servant
  GEOM::GEOM_I3DPrimOperations_var operations = aServant->_this();
  return operations._retn();
}

//============================================================================
// function : GetIShapesOperations
// purpose  :
//============================================================================
GEOM::GEOM_IShapesOperations_ptr GEOM_Gen_i::GetIShapesOperations()
     throw ( SALOME::SALOME_Exception )
{
  Unexpect aCatch(SALOME_SalomeException);
  MESSAGE( "GEOM_Gen_i::GetIShapesOperations" );

  GEOM::GEOM_Gen_ptr engine = _this();

  GEOM_IShapesOperations_i* aServant =
    new GEOM_IShapesOperations_i(_poa, engine, _impl->GetIShapesOperations());

  // activate the CORBA servant
  GEOM::GEOM_IShapesOperations_var operations = aServant->_this();
  return operations._retn();
}

//============================================================================
// function : GetIBlocksOperations
// purpose  :
//============================================================================
GEOM::GEOM_IBlocksOperations_ptr GEOM_Gen_i::GetIBlocksOperations()
     throw ( SALOME::SALOME_Exception )
{
  Unexpect aCatch(SALOME_SalomeException);
  MESSAGE( "GEOM_Gen_i::GetIBlocksOperations" );

  GEOM::GEOM_Gen_ptr engine = _this();

  GEOM_IBlocksOperations_i* aServant =
    new GEOM_IBlocksOperations_i(_poa, engine, _impl->GetIBlocksOperations());

  // activate the CORBA servant
  GEOM::GEOM_IBlocksOperations_var operations = aServant->_this();
  return operations._retn();
}

//============================================================================
// function : GetIBooleanOperations
// purpose  :
//============================================================================
GEOM::GEOM_IBooleanOperations_ptr GEOM_Gen_i::GetIBooleanOperations()
     throw ( SALOME::SALOME_Exception )
{
  Unexpect aCatch(SALOME_SalomeException);
  MESSAGE( "GEOM_Gen_i::GetIBooleanOperations" );

  GEOM::GEOM_Gen_ptr engine = _this();

  GEOM_IBooleanOperations_i* aServant =
    new GEOM_IBooleanOperations_i(_poa, engine, _impl->GetIBooleanOperations());

  // activate the CORBA servant
  GEOM::GEOM_IBooleanOperations_var operations = aServant->_this();
  return operations._retn();
}

//============================================================================
// function : GetICurvesOperations
// purpose  :
//============================================================================
GEOM::GEOM_ICurvesOperations_ptr GEOM_Gen_i::GetICurvesOperations()
     throw ( SALOME::SALOME_Exception )
{
  Unexpect aCatch(SALOME_SalomeException);
  MESSAGE( "GEOM_Gen_i::GetICurvesOperations" );

  GEOM::GEOM_Gen_ptr engine = _this();

  GEOM_ICurvesOperations_i* aServant =
    new GEOM_ICurvesOperations_i(_poa, engine, _impl->GetICurvesOperations());

  // activate the CORBA servant
  GEOM::GEOM_ICurvesOperations_var operations = aServant->_this();
  return operations._retn();
}

//============================================================================
// function : GetILocalOperations
// purpose  :
//============================================================================
GEOM::GEOM_ILocalOperations_ptr GEOM_Gen_i::GetILocalOperations()
     throw ( SALOME::SALOME_Exception )
{
  Unexpect aCatch(SALOME_SalomeException);
  MESSAGE( "GEOM_Gen_i::GetILocalOperations" );

  GEOM::GEOM_Gen_ptr engine = _this();

  GEOM_ILocalOperations_i* aServant =
    new GEOM_ILocalOperations_i(_poa, engine, _impl->GetILocalOperations());

  // activate the CORBA servant
  GEOM::GEOM_ILocalOperations_var operations = aServant->_this();
  return operations._retn();
}

//============================================================================
// function : GetIHealingOperations
// purpose  :
//============================================================================
GEOM::GEOM_IHealingOperations_ptr GEOM_Gen_i::GetIHealingOperations()
     throw ( SALOME::SALOME_Exception )
{
  Unexpect aCatch(SALOME_SalomeException);
  MESSAGE( "GEOM_Gen_i::IHealingOperations" );

  GEOM::GEOM_Gen_ptr engine = _this();

  GEOM_IHealingOperations_i* aServant =
    new GEOM_IHealingOperations_i(_poa, engine, _impl->GetIHealingOperations());

  // activate the CORBA servant
  GEOM::GEOM_IHealingOperations_var operations = aServant->_this();
  return operations._retn();
}

//============================================================================
// function : GetIInsertOperations
// purpose  :
//============================================================================
GEOM::GEOM_IInsertOperations_ptr GEOM_Gen_i::GetIInsertOperations()
     throw ( SALOME::SALOME_Exception )
{
  Unexpect aCatch(SALOME_SalomeException);
  MESSAGE( "GEOM_Gen_i::GetIInsertOperations" );

  GEOM::GEOM_Gen_ptr engine = _this();

  GEOM_IInsertOperations_i* aServant =
    new GEOM_IInsertOperations_i(_poa, engine, _impl->GetIInsertOperations());

  // activate the CORBA servant
  GEOM::GEOM_IInsertOperations_var operations = aServant->_this();
  return operations._retn();
}

//============================================================================
// function : GetIMeasureOperations
// purpose  :
//============================================================================
GEOM::GEOM_IMeasureOperations_ptr GEOM_Gen_i::GetIMeasureOperations()
     throw ( SALOME::SALOME_Exception )
{
  Unexpect aCatch(SALOME_SalomeException);
  MESSAGE( "GEOM_Gen_i::GetIMeasureOperations" );

  GEOM::GEOM_Gen_ptr engine = _this();

  GEOM_IMeasureOperations_i* aServant =
    new GEOM_IMeasureOperations_i(_poa, engine, _impl->GetIMeasureOperations());

  // activate the CORBA servant
  GEOM::GEOM_IMeasureOperations_var operations = aServant->_this();
  return operations._retn();
}

//============================================================================
// function : GetIGroupOperations
// purpose  :
//============================================================================
GEOM::GEOM_IGroupOperations_ptr GEOM_Gen_i::GetIGroupOperations()
     throw ( SALOME::SALOME_Exception )
{
  Unexpect aCatch(SALOME_SalomeException);
  MESSAGE( "GEOM_Gen_i::GetIGroupOperations" );

  GEOM::GEOM_Gen_ptr engine = _this();

  GEOM_IGroupOperations_i* aServant =
    new GEOM_IGroupOperations_i(_poa, engine, _impl->GetIGroupOperations());

  // activate the CORBA servant
  GEOM::GEOM_IGroupOperations_var operations = aServant->_this();
  return operations._retn();
}

//============================================================================
// function : GetIFieldOperations
// purpose  :
//============================================================================
GEOM::GEOM_IFieldOperations_ptr GEOM_Gen_i::GetIFieldOperations()
     throw ( SALOME::SALOME_Exception )
{
  Unexpect aCatch(SALOME_SalomeException);
  MESSAGE( "GEOM_Gen_i::GetIFieldOperations" );

  GEOM::GEOM_Gen_ptr engine = _this();

  GEOM_IFieldOperations_i* aServant =
    new GEOM_IFieldOperations_i(_poa, engine, _impl->GetIFieldOperations());

  // activate the CORBA servant
  GEOM::GEOM_IFieldOperations_var operations = aServant->_this();
  return operations._retn();
}

//============================================================================
// function : GetPluginOperations
// purpose  :
//============================================================================
GEOM::GEOM_IOperations_ptr GEOM_Gen_i::GetPluginOperations(const char* theLibName)
     throw ( SALOME::SALOME_Exception )
{
  Unexpect aCatch(SALOME_SalomeException);
  MESSAGE( "GEOM_Gen_i::GetPluginOperations" );

  GEOM::GEOM_Gen_ptr engine = _this();

  GEOM::GEOM_IOperations_var operations;

  std::string aLibName = theLibName;

  try {
    // load plugin library
    LoadPlugin(aLibName);
    // create a new operations object, store its ref. in engine
    if ( myOpCreatorMap.find(aLibName) != myOpCreatorMap.end() ) {
      GEOM_IOperations_i* aServant = 0;
      aServant = myOpCreatorMap[aLibName]->Create(_poa, engine, _impl);
      // activate the CORBA servant
      if (aServant)
        operations = aServant->_this();
    }
  }
  catch (SALOME_Exception& S_ex) {
    THROW_SALOME_CORBA_EXCEPTION(S_ex.what(), SALOME::BAD_PARAM);
  }

  return operations._retn();
}

//============================================================================
// function : LoadPlugin
// purpose  : load plugin library and retrieve an instance of operations creator
//============================================================================
void GEOM_Gen_i::LoadPlugin(const std::string& theLibName)
{
  std::string aPlatformLibName;
#if !defined(WIN32)
  aPlatformLibName = "lib";
#endif
  aPlatformLibName += theLibName;
#if defined(WIN32)
  aPlatformLibName += ".dll" ;
#elif defined(__APPLE__)
  aPlatformLibName += ".dylib";
#else
  aPlatformLibName += ".so";
#endif

  // check, if corresponding operations are already created
  if (myOpCreatorMap.find(theLibName) == myOpCreatorMap.end()) {
    // load plugin library
    LibHandle libHandle = LoadLib( aPlatformLibName.c_str() );
    if (!libHandle) {
      // report any error, if occurred
#ifndef WIN32
      throw(SALOME_Exception(dlerror()));
#else
      throw(SALOME_Exception(LOCALIZED( "Can't load server geometry plugin library" )));
#endif
    }

    // get method, returning operations creator
    typedef GEOM_GenericOperationsCreator* (*GetOperationsCreator)();
    GetOperationsCreator procHandle =
      (GetOperationsCreator)GetProc( libHandle, "GetOperationsCreator" );
    if (!procHandle) {
      UnLoadLib(libHandle);
      throw(SALOME_Exception(LOCALIZED("bad geometry plugin library")));
    }

    // get operations creator
    GEOM_GenericOperationsCreator* aCreator = procHandle();
    if (aCreator) {
      // map operations creator to a plugin name
      myOpCreatorMap[theLibName] = aCreator;
    }
    else {
      throw(SALOME_Exception(LOCALIZED("bad geometry plugin library implementation")));
    }
  }
}

//=============================================================================
/*!
 *  AddSubShape
 */
//=============================================================================
GEOM::GEOM_Object_ptr GEOM_Gen_i::AddSubShape (GEOM::GEOM_Object_ptr   theMainShape,
                                               const GEOM::ListOfLong& theIndices)
{
  if (CORBA::is_nil(theMainShape) || theIndices.length() < 1)
    return GEOM::GEOM_Object::_nil();
  CORBA::String_var entry = theMainShape->GetEntry();
<<<<<<< HEAD
  HANDLE_NAMESPACE(GEOM_Object) aMainShape = HANDLE_NAMESPACE(GEOM_Object)::DownCast
    ( _impl->GetObject( entry ));
=======
  Handle(::GEOM_Object) aMainShape = Handle(::GEOM_Object)::DownCast
    ( _impl->GetObject( theMainShape->GetStudyID(), entry ));
>>>>>>> 47d7c598
  if (aMainShape.IsNull()) return GEOM::GEOM_Object::_nil();

  Handle(TColStd_HArray1OfInteger) anArray = new TColStd_HArray1OfInteger(1, theIndices.length());
  for(CORBA::ULong i = 0; i<theIndices.length(); i++) anArray->SetValue(i+1, theIndices[i]);

  Handle(::GEOM_Object) anObject = _impl->AddSubShape(aMainShape, anArray, true);
  if(anObject.IsNull()) return GEOM::GEOM_Object::_nil();

  TCollection_AsciiString anEntry;
  TDF_Tool::Entry(anObject->GetEntry(), anEntry);
  return GEOM::GEOM_Object::_narrow( GetObject(anEntry.ToCString()));
}

//=============================================================================
/*!
 *  RemoveObject
 */
//=============================================================================
void GEOM_Gen_i::RemoveObject(GEOM::GEOM_BaseObject_ptr theObject)
{
  CORBA::String_var anEntry = theObject->GetEntry();
<<<<<<< HEAD
  HANDLE_NAMESPACE(GEOM_BaseObject) anObject = _impl->GetObject(anEntry, false);
=======
  Handle(::GEOM_BaseObject) anObject = _impl->GetObject(theObject->GetStudyID(), anEntry, false);
>>>>>>> 47d7c598
  if (!anObject.IsNull())
    _impl->RemoveObject(anObject);
}

//=================================================================================
// function : GetStringFromIOR()
// purpose  : returns a string that represents  a 'GEOM::GEOM_Object_var'
//=================================================================================
char* GEOM_Gen_i::GetStringFromIOR(GEOM::GEOM_Object_ptr theObject)
{
  return _orb->object_to_string(theObject);
}

//=================================================================================
// function : GetIORFromString()
// purpose  : returns a 'GEOM::GEOM_Object_var' from a string representing it
//=================================================================================
GEOM::GEOM_Object_ptr GEOM_Gen_i::GetIORFromString(const char* stringIOR) {
  GEOM::GEOM_Object_var aGeomObject;
  if(strcmp(stringIOR,"") != 0){
    CORBA::Object_var anObject = _orb->string_to_object(stringIOR);
    if(!CORBA::is_nil(anObject))
      aGeomObject =  GEOM::GEOM_Object::_narrow(anObject.in());
  }
  return aGeomObject._retn();
}

//=================================================================================
// function : GetObject()
// purpose  :
//=================================================================================
GEOM::GEOM_BaseObject_ptr GEOM_Gen_i::GetObject (const char* theEntry)
{
  GEOM::GEOM_BaseObject_var obj;
<<<<<<< HEAD
  HANDLE_NAMESPACE(GEOM_BaseObject) handle_object = _impl->GetObject((char*)theEntry);
=======
  Handle(::GEOM_BaseObject) handle_object = _impl->GetObject(theStudyID, (char*)theEntry);
>>>>>>> 47d7c598
  if (handle_object.IsNull()) return obj._retn();

  TCollection_AsciiString stringIOR = handle_object->GetIOR();
  if (stringIOR.Length() > 1) {
    CORBA::Object_var corba_object = _orb->string_to_object(stringIOR.ToCString());
    if (!CORBA::is_nil(corba_object)) obj = GEOM::GEOM_BaseObject::_narrow(corba_object);
    return obj._retn();
  }

  GEOM::GEOM_Gen_ptr engine = _this();
  //transfer the reference to GEOM_Object_i
  GEOM_BaseObject_i* servant = 0;
  switch( handle_object->GetType() ) {
  case GEOM_FIELD: {
    servant = new GEOM_Field_i (_poa, engine, Handle(::GEOM_Field)::DownCast( handle_object ));
    break;
  }
  case GEOM_FIELD_STEP: {
    Handle(::GEOM_FieldStep) step = Handle(::GEOM_FieldStep)::DownCast( handle_object );
    Handle(::GEOM_Field)    field = step->GetField();
    int type = ( !field.IsNull() ? field->GetDataType() : 0 );
    switch( type ) {
    case GEOM::FDT_Bool:
      servant = new GEOM_BoolFieldStep_i (_poa, engine, step );
      break;
    case GEOM::FDT_Int:
      servant = new GEOM_IntFieldStep_i (_poa, engine, step );
      break;
    case GEOM::FDT_Double:
      servant = new GEOM_DoubleFieldStep_i (_poa, engine, step );
      break;
    default:
      servant = new GEOM_StringFieldStep_i (_poa, engine, step );
    }
    break;
  }
  default:
    servant = new GEOM_Object_i (_poa, engine, Handle(::GEOM_Object)::DownCast( handle_object ));
  }
  PortableServer::ObjectId_var id = _poa->activate_object(servant);

  obj = servant->_this();
  CORBA::String_var objStr = _orb->object_to_string(obj);
  TCollection_AsciiString anAscii( (char *)objStr.in() );
  handle_object->SetIOR( anAscii );
  return obj._retn();
}

//=================================================================================
// function : hasObjectInfo()
// purpose  : shows if module provides information for its objects
//=================================================================================
bool GEOM_Gen_i::hasObjectInfo()
{
  return true;
}

//=================================================================================
// function : getObjectInfo()
// purpose  : returns an information for a given object by its entry
//=================================================================================
char* GEOM_Gen_i::getObjectInfo(const char* entry)
{
  GEOM::GEOM_Object_var aGeomObject;

  SALOMEDS::SObject_var aSObj = getStudyServant()->FindObjectID( entry );
  SALOMEDS::SObject_var aResultSObj;
  if (aSObj->ReferencedObject(aResultSObj))
    aSObj = aResultSObj;

  SALOMEDS::GenericAttribute_var anAttr;
  if (!aSObj->_is_nil() && aSObj->FindAttribute(anAttr, "AttributeIOR")) {
    SALOMEDS::AttributeIOR_var anIOR = SALOMEDS::AttributeIOR::_narrow(anAttr);
    CORBA::String_var aVal = anIOR->Value();
    anIOR->UnRegister();
    CORBA::Object_var anObject = getStudyServant()->ConvertIORToObject(aVal);
    aGeomObject = GEOM::GEOM_Object::_narrow(anObject);
  }
  if (!aSObj->_is_nil() )
    aSObj->UnRegister();

  const char* aTypeInfo = "Object";
  if ( !aGeomObject->_is_nil() ) {
    GEOM::GEOM_IKindOfShape::shape_kind aKind;
    GEOM::ListOfLong_var anInts;
    GEOM::ListOfDouble_var aDbls;

    GEOM::GEOM_IMeasureOperations_var anOp = GetIMeasureOperations();
    aKind = anOp->KindOfShape( aGeomObject, anInts, aDbls );

    if ( anOp->IsDone() ) {
      switch ( aKind ) {
      case GEOM::GEOM_IKindOfShape::COMPOUND:
        aTypeInfo = "Compound";
        break;
      case GEOM::GEOM_IKindOfShape::COMPSOLID:
        aTypeInfo = "CompSolid";
        break;
      case GEOM::GEOM_IKindOfShape::SHELL:
        aTypeInfo = "Shell";
        break;
      case GEOM::GEOM_IKindOfShape::WIRE:
        if ( anInts[0] == 1 )
          aTypeInfo = "Closed Wire";
        else if ( anInts[0] == 2 )
          aTypeInfo = "Opened Wire";
        else
          aTypeInfo = "Wire";
        break;
        // SOLIDs
      case GEOM::GEOM_IKindOfShape::SPHERE:
        aTypeInfo = "Sphere";
        break;
      case GEOM::GEOM_IKindOfShape::CYLINDER:
        aTypeInfo = "Cylinder";
        break;
      case GEOM::GEOM_IKindOfShape::BOX:
      case GEOM::GEOM_IKindOfShape::ROTATED_BOX:
        aTypeInfo = "Box";
        break;
      case GEOM::GEOM_IKindOfShape::TORUS:
        aTypeInfo = "Torus";
        break;
      case GEOM::GEOM_IKindOfShape::CONE:
        aTypeInfo = "Cone";
        break;
      case GEOM::GEOM_IKindOfShape::POLYHEDRON:
        aTypeInfo = "Polyhedron";
        break;
      case GEOM::GEOM_IKindOfShape::SOLID:
        aTypeInfo = "Solid";
        break;
        // FACEs
      case GEOM::GEOM_IKindOfShape::SPHERE2D:
        aTypeInfo = "Spherical Face";
        break;
      case GEOM::GEOM_IKindOfShape::CYLINDER2D:
        aTypeInfo = "Cylindrical Face";
        break;
      case GEOM::GEOM_IKindOfShape::TORUS2D:
        aTypeInfo = "Toroidal Face";
        break;
      case GEOM::GEOM_IKindOfShape::CONE2D:
        aTypeInfo = "Conical Face";
        break;
      case GEOM::GEOM_IKindOfShape::DISK_CIRCLE:
        aTypeInfo = "Disk";
        break;
      case GEOM::GEOM_IKindOfShape::DISK_ELLIPSE:
        aTypeInfo = "Elliptical Face";
        break;
      case GEOM::GEOM_IKindOfShape::POLYGON:
        aTypeInfo = "Polygon";
        break;
      case GEOM::GEOM_IKindOfShape::PLANE:
        aTypeInfo = "Plane";
        break;
      case GEOM::GEOM_IKindOfShape::PLANAR:
        aTypeInfo = "Planar Face";
        break;
      case GEOM::GEOM_IKindOfShape::FACE:
        aTypeInfo = "Face";
        break;
        // EDGEs
      case GEOM::GEOM_IKindOfShape::CIRCLE:
        aTypeInfo = "Circle";
        break;
      case GEOM::GEOM_IKindOfShape::ARC_CIRCLE:
        aTypeInfo = "Arc Circle";
        break;
      case GEOM::GEOM_IKindOfShape::ELLIPSE:
        aTypeInfo = "Ellipse";
        break;
      case GEOM::GEOM_IKindOfShape::ARC_ELLIPSE:
        aTypeInfo = "Arc Ellipse";
        break;
      case GEOM::GEOM_IKindOfShape::LINE:
        aTypeInfo = "Line";
        break;
      case GEOM::GEOM_IKindOfShape::SEGMENT:
        aTypeInfo = "Segment";
        break;
      case GEOM::GEOM_IKindOfShape::EDGE:
        aTypeInfo = "Edge";
        break;
      case GEOM::GEOM_IKindOfShape::VERTEX:
        aTypeInfo = "Vertex";
        break;
      default:
        break;
      }
    }
  }

  CORBA::String_var compType = ComponentDataType();
  char* anInfo = new char[strlen("Module ") + strlen(compType.in()) + strlen(", ") + strlen(aTypeInfo) + 3];
  sprintf(anInfo, "Module %s, %s", compType.in(), aTypeInfo);

  char* ret = CORBA::string_dup(anInfo);
  delete [] anInfo;
  return ret;
}

// Version information
char* GEOM_Gen_i::getVersion()
{
#if GEOM_DEVELOPMENT
  return CORBA::string_dup(GEOM_VERSION_STR"dev");
#else
  return CORBA::string_dup(GEOM_VERSION_STR);
#endif
}

//=================================================================================
// function : CreateFolder()
// purpose  : Creates and returns a new folder object
//=================================================================================
SALOMEDS::SObject_ptr GEOM_Gen_i::CreateFolder(const char* theName,
                                               SALOMEDS::SObject_ptr theFather)
{
  SALOMEDS::SObject_var aFolderSO;

  if ( CORBA::is_nil(theFather) ) return aFolderSO._retn();

  SALOMEDS::GenericAttribute_var anAttr;
  if ( strcmp(theFather->GetFatherComponent()->GetID(), theFather->GetID()) != 0 ) {
    // not a GEOM component object was selected
    if ( !theFather->FindAttribute(anAttr, "AttributeLocalID") ) return aFolderSO._retn();
    SALOMEDS::AttributeLocalID_var aLocalID = SALOMEDS::AttributeLocalID::_narrow(anAttr);
    if( aLocalID->Value() != 999 ) {
      // not a Folder object was selected
      GEOM::GEOM_Object_var aGeomObject = GEOM::GEOM_Object::_narrow(theFather);
      if ( CORBA::is_nil(aGeomObject) ) return aFolderSO._retn();
      // another GEOM object was selected, so get GEOM component as father object
      theFather = theFather->GetFatherComponent();
    }
    aLocalID->UnRegister();
  }

  SALOMEDS::Study_var aStudy = getStudyServant();
  SALOMEDS::StudyBuilder_var aStudyBuilder( aStudy->NewBuilder() );
  aFolderSO = aStudyBuilder->NewObject( theFather );

  anAttr = aStudyBuilder->FindOrCreateAttribute(aFolderSO, "AttributeLocalID");
  SALOMEDS::AttributeLocalID_var aLocalID = SALOMEDS::AttributeLocalID::_narrow(anAttr);
  aLocalID->SetValue( 999 ); // mark of the "Folder" object
  aLocalID->UnRegister();

  anAttr = aStudyBuilder->FindOrCreateAttribute(aFolderSO, "AttributeName");
  SALOMEDS::AttributeName_var aName = SALOMEDS::AttributeName::_narrow(anAttr);
  aName->SetValue( theName );
  aName->UnRegister();

  anAttr = aStudyBuilder->FindOrCreateAttribute(aFolderSO, "AttributePixMap");
  SALOMEDS::AttributePixMap_var aPixMap = SALOMEDS::AttributePixMap::_narrow(anAttr);
  aPixMap->SetPixMap("ICON_FOLDER");
  aPixMap->UnRegister();

  // add object to the use case tree
  // (to support tree representation customization and drag-n-drop)
  SALOMEDS::UseCaseBuilder_var useCaseBuilder = aStudy->GetUseCaseBuilder();
  useCaseBuilder->AppendTo( theFather, aFolderSO );

  return aFolderSO._retn();
}

//=================================================================================
// function : MoveToFolder()
// purpose  : Moves GEOM object to the specified folder
//=================================================================================
void GEOM_Gen_i::MoveToFolder(GEOM::GEOM_Object_ptr theObject,
                              SALOMEDS::SObject_ptr theFolder) {
  GEOM::object_list_var objects = new GEOM::object_list();
  objects->length( 1 );
  SALOMEDS::SObject_var aSO = getStudyServant()->FindObjectID( theObject->GetStudyEntry() );
  objects[0] = aSO;
  Move( objects, theFolder, -1 );
}

//=================================================================================
// function : MoveListToFolder()
// purpose  : Moves list of GEOM objects to the specified folder
//=================================================================================
void GEOM_Gen_i::MoveListToFolder (const GEOM::ListOfGO& theListOfGO,
                                   SALOMEDS::SObject_ptr theFolder) {
  int aLen = theListOfGO.length();
  GEOM::object_list_var objects = new GEOM::object_list();
  objects->length( aLen );
  GEOM::GEOM_Object_var aGO;
  SALOMEDS::SObject_var aSO;
  for (int i = 0; i < aLen; i++) {
    aGO = GEOM::GEOM_Object::_duplicate( theListOfGO[i] );
    aSO = getStudyServant()->FindObjectID( aGO->GetStudyEntry() );
    objects[i] = aSO;
  }
  if ( objects->length() > 0 )
    Move( objects, theFolder, -1 );
}

//=================================================================================
// function : Move()
// purpose  : Moves objects to the specified position.
//            Is used in the drag-n-drop functionality.
//=================================================================================
void GEOM_Gen_i::Move( const GEOM::object_list& what,
                       SALOMEDS::SObject_ptr where,
                       CORBA::Long row )
{
  if ( CORBA::is_nil( where ) ) return;

  SALOMEDS::Study_var study = getStudyServant();
  SALOMEDS::StudyBuilder_var studyBuilder = study->NewBuilder();
  SALOMEDS::UseCaseBuilder_var useCaseBuilder = study->GetUseCaseBuilder();
  SALOMEDS::SComponent_var father = where->GetFatherComponent();
  std::string dataType = father->ComponentDataType();
  if ( dataType != "GEOM" ) return; // not a GEOM component

  SALOMEDS::SObject_var objAfter;
  if ( row >= 0 && useCaseBuilder->HasChildren( where ) ) {
    // insert at given row -> find insertion position
    SALOMEDS::UseCaseIterator_var useCaseIt = useCaseBuilder->GetUseCaseIterator( where );
    int i;
    for ( i = 0; i < row && useCaseIt->More(); i++, useCaseIt->Next() );
    if ( i == row && useCaseIt->More() ) {
      objAfter = useCaseIt->Value();
    }
  }

  for ( CORBA::ULong i = 0; i < what.length(); i++ ) {
    SALOMEDS::SObject_var sobj = what[i];
    if ( CORBA::is_nil( sobj ) ) continue; // skip bad object
    // insert the object to the use case tree
    if ( !CORBA::is_nil( objAfter ) )
      useCaseBuilder->InsertBefore( sobj, objAfter ); // insert at given row
    else
      useCaseBuilder->AppendTo( where, sobj );        // append to the end of list
  }
}

//=======================================================================
// function : GetDependencyTree
// purpose  : Collects dependencies of the given objects from other ones
//=======================================================================
SALOMEDS::TMPFile* GEOM_Gen_i::GetDependencyTree( const GEOM::string_array& theObjectEntries )
{
  // fill in the tree structure
  GEOMUtils::TreeModel tree;

  std::string entry;
  for ( CORBA::ULong i = 0; i < theObjectEntries.length(); i++ ) {
    // process objects one-by-one
    entry = theObjectEntries[i].in();
    GEOM::GEOM_BaseObject_var anObj = GetObject(entry.c_str() );
    if ( anObj->_is_nil() )
      continue;
    std::map< std::string, std::set<std::string> > passedEntries;
    GEOMUtils::LevelsList upLevelList;
    // get objects from which current one depends on recursively
    getUpwardDependency( anObj, upLevelList, passedEntries );
    GEOMUtils::LevelsList downLevelList;
    // get objects that depends on current one recursively
    getDownwardDependency( anObj, downLevelList, passedEntries );
    tree.insert( std::pair<std::string, std::pair<GEOMUtils::LevelsList,GEOMUtils::LevelsList> >(entry, std::pair<GEOMUtils::LevelsList,GEOMUtils::LevelsList>( upLevelList, downLevelList ) ) );
  }

  // translation the tree into string
  std::string treeStr;
  GEOMUtils::ConvertTreeToString( tree, treeStr );

  // put string into stream
  char* aBuffer = (char*)CORBA::string_dup(treeStr.c_str());
  int aBufferSize = strlen((char*)aBuffer);

  CORBA::Octet* anOctetBuf =  (CORBA::Octet*)aBuffer;

  SALOMEDS::TMPFile_var aStream = new SALOMEDS::TMPFile(aBufferSize, aBufferSize, anOctetBuf, 1);

  return aStream._retn();
}

//=======================================================================
// function : getUpwardDependency
// purpose  : Collects the entries of objects on that the given one depends
//=======================================================================
void GEOM_Gen_i::getUpwardDependency( GEOM::GEOM_BaseObject_ptr gbo,
                                      GEOMUtils::LevelsList &upLevelList,
                                      std::map< std::string, std::set<std::string> > &passedEntries,
                                      int level ) {
  std::string aGboEntry = gbo->GetEntry();
  GEOMUtils::NodeLinks anEntries;
  GEOMUtils::LevelInfo aLevelMap;
  if ( level > 0 ) {
    if ( level-1 >= (int)upLevelList.size() ) {
      // create a new map
      upLevelList.push_back( aLevelMap );
    } else {
      // get the existent map
      aLevelMap = upLevelList.at(level-1);
      if ( aLevelMap.count( aGboEntry ) > 0 ) {
        anEntries = aLevelMap[ aGboEntry ];
      }
    }
  }
  // get objects on that the current one depends
  GEOM::ListOfGBO_var depList = gbo->GetDependency();
  std::string aDepEntry;
  for( CORBA::ULong j = 0; j < depList->length(); j++ ) {
    if ( depList[j]->_is_nil() )
      continue;
    aDepEntry = depList[j]->GetEntry();
    if ( passedEntries.count( aGboEntry ) > 0 &&
         passedEntries[aGboEntry].count( aDepEntry ) > 0 ) {
      //avoid checking the passed objects
      continue;
    }
    passedEntries[aGboEntry].insert( aDepEntry );
    if ( level > 0 ) {
      anEntries.push_back( aDepEntry );
    }
    // get dependencies recursively
    getUpwardDependency(depList[j], upLevelList, passedEntries, level+1);
  }
  if ( level > 0 ) {
    aLevelMap.insert( std::pair<std::string, GEOMUtils::NodeLinks>(aGboEntry, anEntries) );
    upLevelList[level-1] = aLevelMap;
  }
}

//=======================================================================
// function : getDownwardDependency
// purpose  : Collects the entries of objects that depends on the given one
//=======================================================================
void GEOM_Gen_i::getDownwardDependency( GEOM::GEOM_BaseObject_ptr gbo,
                                        GEOMUtils::LevelsList &downLevelList,
                                        std::map< std::string, std::set<std::string> > &passedEntries,
                                        int level ) {
  std::string aGboEntry = gbo->GetEntry();
  Handle(TDocStd_Document) aDoc = GEOM_Engine::GetEngine()->GetDocument();
  Handle(TDataStd_TreeNode) aNode, aRoot;
  Handle(::GEOM_Function) aFunction;
  if (aDoc->Main().FindAttribute(GEOM_Function::GetFunctionTreeID(), aRoot)) {
    // go through the whole OCAF tree
    TDataStd_ChildNodeIterator Itr( aRoot );
    for (; Itr.More(); Itr.Next()) {
      aNode = Itr.Value();
      aFunction = GEOM_Function::GetFunction(aNode->Label());
      if (aFunction.IsNull()) {
        continue;
      }
      TDF_Label aLabel  = aFunction->GetOwnerEntry();
      if(aLabel.IsNull()) continue;
      TCollection_AsciiString anEntry;
      TDF_Tool::Entry(aLabel, anEntry);
      GEOM::GEOM_BaseObject_var geomObj = GetObject(anEntry.ToCString() );
      if( CORBA::is_nil( geomObj ) )
        continue;
      // get dependencies for current object in the tree
      GEOM::ListOfGBO_var depList = geomObj->GetDependency();
      if( depList->length() == 0 )
        continue;
      std::string aGoEntry = geomObj->GetEntry();
      // go through dependencies of current object to check whether it depends on the given object
      for( CORBA::ULong i = 0; i < depList->length(); i++ ) {
        if ( depList[i]->_is_nil() )
          continue;
        if ( depList[i]->_is_equivalent( gbo ) ) {
          // yes, the current object depends on the given object
          if ( passedEntries.count( aGoEntry ) > 0 &&
               passedEntries[aGoEntry].count( aGboEntry ) > 0 ) {
            //avoid checking the passed objects
            continue;
          }
          passedEntries[aGoEntry].insert( aGboEntry );
          GEOMUtils::NodeLinks anEntries;
          GEOMUtils::LevelInfo aLevelMap;
          anEntries.push_back( aGboEntry );
          if ( level >= (int)downLevelList.size() ) {
            downLevelList.push_back( aLevelMap );
          } else {
            aLevelMap = downLevelList.at(level);
            if ( aLevelMap.count( aGoEntry ) > 0 ) {
              anEntries = aLevelMap[ aGoEntry ];
            }
          }
          aLevelMap.insert( std::pair<std::string, GEOMUtils::NodeLinks>(aGoEntry, anEntries) );
          downLevelList[level] = aLevelMap;
          // get dependencies of the current object recursively
          getDownwardDependency(geomObj, downLevelList, passedEntries, level+1);
          break;
        }
      }
    }
  }
}

//==============================================================================
// function : GetEntriesToReduceStudy
// purpose  : Fills 3 lists that is used to clean study of redundant objects
//==============================================================================
<<<<<<< HEAD
void GEOM_Gen_i::GetEntriesToReduceStudy(GEOM::string_array& theSelectedEntries,
=======
void GEOM_Gen_i::GetEntriesToReduceStudy(SALOMEDS::Study_ptr theStudy,
                                         GEOM::string_array& theSelectedEntries,
>>>>>>> 47d7c598
                                         GEOM::string_array& theParentEntries,
                                         GEOM::string_array& theSubEntries,
                                         GEOM::string_array& theOtherEntries)
{
  std::set<std::string> aSelected, aParents, aChildren, anOthers;
  for ( CORBA::ULong i = 0; i < theSelectedEntries.length(); i++ ) {
    aSelected.insert( CORBA::string_dup( theSelectedEntries[i] ) );
  }

  Handle(TDocStd_Document) aDoc = GEOM_Engine::GetEngine()->GetDocument();
  Handle(TDataStd_TreeNode) aNode, aRoot;
  Handle(::GEOM_Function) aFunction;
  if (aDoc->Main().FindAttribute(GEOM_Function::GetFunctionTreeID(), aRoot)) {
    // go through the whole OCAF tree
    TDF_Label aLabel;
    std::string anEntry;
    TCollection_AsciiString anAsciiEntry;
    TDataStd_ChildNodeIterator Itr( aRoot );
    for (; Itr.More(); Itr.Next()) {
      aNode = Itr.Value();
      aFunction = GEOM_Function::GetFunction(aNode->Label());
      if (aFunction.IsNull()) {
        continue;
      }
      aLabel = aFunction->GetOwnerEntry();
      if(aLabel.IsNull())
        continue;
      TDF_Tool::Entry(aLabel, anAsciiEntry);
      anEntry = anAsciiEntry.ToCString();
      GEOM::GEOM_BaseObject_var geomObj = GetObject(anEntry.c_str() );
      if( CORBA::is_nil( geomObj ) )
        continue;

      if ( aSelected.count( anEntry ) > 0 &&
           aParents.count( anEntry ) == 0 ) {
        includeParentDependencies( geomObj, aSelected, aParents, aChildren, anOthers );
      } else if ( aParents.count( anEntry ) == 0 &&
                  aChildren.count( anEntry ) == 0 ) {
        anOthers.insert( geomObj->GetEntry() );
      }
    }

    std::set<std::string>::iterator it;
    std::set<std::string>::iterator foundIt;
    TCollection_AsciiString stringIOR;
    GEOM::GEOM_Object_var geomObj;

    // filling list of sub-objects
    for ( it = aSelected.begin(); it != aSelected.end(); ++it ) {
      includeSubObjects( *it, aSelected, aParents, aChildren, anOthers );
    }

    // if some selected object is not a main shape,
    // we move it's main shapes into 'selected' list,
    // because they could not be modified anyhow.
    std::set<std::string> aToBeInSelected;
    for ( it = aSelected.begin(); it != aSelected.end(); ++it ) {
<<<<<<< HEAD
      HANDLE_NAMESPACE(GEOM_BaseObject) handle_object = _impl->GetObject((*it).c_str(), false);
=======
      Handle(::GEOM_BaseObject) handle_object = _impl->GetObject( theStudy->StudyId(), (*it).c_str(), false);
>>>>>>> 47d7c598
      if ( handle_object.IsNull() )
        continue;

      stringIOR = handle_object->GetIOR();
      if ( !stringIOR.Length() > 1 )
        continue;

      geomObj = GetIORFromString( stringIOR.ToCString() );
      while ( !geomObj->IsMainShape() ) {
        geomObj = geomObj->GetMainShape();
        anEntry = geomObj->GetEntry();

        foundIt = aParents.find( anEntry );
        if ( foundIt != aParents.end() )
          aParents.erase( foundIt );

        foundIt = aChildren.find( anEntry );
        if ( foundIt != aChildren.end() )
          aChildren.erase( foundIt );

        foundIt = anOthers.find( anEntry );
        if ( foundIt != anOthers.end() )
          anOthers.erase( foundIt );

        aToBeInSelected.insert( anEntry );
      }
    }
    aSelected.insert( aToBeInSelected.begin(), aToBeInSelected.end() );

    // fill the CORBA arrays with values from sets
    int i;
    theSelectedEntries.length( aSelected.size() );
    for ( i = 0, it = aSelected.begin(); it != aSelected.end(); ++it, i++ )
      theSelectedEntries[i]  = CORBA::string_dup( (*it).c_str() );
    theParentEntries.length( aParents.size() );
    for ( i = 0, it = aParents.begin(); it != aParents.end(); ++it, i++ )
      theParentEntries[i]  = CORBA::string_dup( (*it).c_str() );
    theSubEntries.length( aChildren.size() );
    for ( i = 0, it = aChildren.begin(); it != aChildren.end(); ++it, i++ )
      theSubEntries[i]  = CORBA::string_dup( (*it).c_str() );
    theOtherEntries.length( anOthers.size() );
    for ( i = 0, it = anOthers.begin(); it != anOthers.end(); ++it, i++ )
      theOtherEntries[i]  = CORBA::string_dup( (*it).c_str() );
  }
}

//==============================================================================
// function : includeParentDependencies
// purpose  :
//==============================================================================
void GEOM_Gen_i::includeParentDependencies(GEOM::GEOM_BaseObject_ptr geomObj,
                                           std::set<std::string>& aSelected,
                                           std::set<std::string>& aParents,
                                           std::set<std::string>& aChildren,
                                           std::set<std::string>& anOthers)
{
  std::string anEntry = geomObj->GetEntry();
  if ( aSelected.count( anEntry ) == 0 ) {
    aParents.insert( anEntry );
    std::set<std::string>::iterator it;
    it = aChildren.find( anEntry );
    if ( it != aChildren.end() )
      aChildren.erase( it );
    it = anOthers.find( anEntry );
    if ( it != anOthers.end() )
      anOthers.erase( it );
  }
  // get dependencies for current object in the tree
  GEOM::ListOfGBO_var depList = geomObj->GetDependency();
  if( depList->length() == 0 )
    return;
  // go through dependencies of current object to check whether it depends on the given object
  std::string aDepEntry;
  for( CORBA::ULong i = 0; i < depList->length(); i++ ) {
    aDepEntry = depList[i]->GetEntry();
    if ( depList[i]->_is_nil() ||
         aDepEntry == anEntry ||             // skip self-depending
         aSelected.count( aDepEntry ) > 0 || // skip selected objects
         aParents.count( aDepEntry ) > 0     // skip already processed objects
         )
      continue;
    includeParentDependencies( depList[i], aSelected, aParents, aChildren, anOthers );
  }
}

//==============================================================================
// function : includeSubObjects
// purpose  :
//==============================================================================
void GEOM_Gen_i::includeSubObjects(const std::string& aSelectedEntry,
                                   std::set<std::string>& aSelected,
                                   std::set<std::string>& aParents,
                                   std::set<std::string>& aChildren,
                                   std::set<std::string>& anOthers)
{
  std::set<std::string>::iterator foundIt;
<<<<<<< HEAD
  HANDLE_NAMESPACE(GEOM_BaseObject) handle_object = _impl->GetObject(aSelectedEntry.c_str(), false);
=======
  Handle(::GEOM_BaseObject) handle_object = _impl->GetObject( theStudy->StudyId(), aSelectedEntry.c_str(), false);
>>>>>>> 47d7c598
  if ( handle_object.IsNull() )
    return;

  Handle(::GEOM_Function) aShapeFun = handle_object->GetFunction(1);
  if ( aShapeFun.IsNull() || !aShapeFun->HasSubShapeReferences() )
    return;

  const TDataStd_ListOfExtendedString& aListEntries = aShapeFun->GetSubShapeReferences();
  if ( aListEntries.IsEmpty() )
    return;

  TDataStd_ListIteratorOfListOfExtendedString anIt (aListEntries);
  for ( ; anIt.More(); anIt.Next() ) {
    TCollection_ExtendedString aSubEntry = anIt.Value();
    Standard_Integer aStrLen = aSubEntry.LengthOfCString();
    char* aSubEntryStr = new char[aStrLen+1];
    aSubEntry.ToUTF8CString( aSubEntryStr );
    foundIt = aParents.find( aSubEntryStr );
    if ( foundIt == aParents.end() ) { // add to sub-objects if it is not in parents list
      foundIt = aSelected.find( aSubEntryStr );
      if ( foundIt == aSelected.end() ) { // add to sub-objects if it is not in selected list
            aChildren.insert( aSubEntryStr );
            foundIt = anOthers.find( aSubEntryStr );
            if ( foundIt != anOthers.end() )
              anOthers.erase( foundIt );
      }
    }
    includeSubObjects( aSubEntryStr, aSelected, aParents, aChildren, anOthers );
  }
}
//=====================================================================================
// EXPORTED METHODS
//=====================================================================================
extern "C"
{
  /*
  GEOM_I_EXPORT
  PortableServer::ObjectId* GEOMEngine_factory(CORBA::ORB*, PortableServer::POA*, PortableServer::ObjectId*, const char*, const char*);
  */

  GEOM_I_EXPORT
  PortableServer::ObjectId* GEOMEngine_factory(CORBA::ORB_ptr            orb,
                                               PortableServer::POA_ptr   poa,
                                               PortableServer::ObjectId* contId,
                                               const char*               instanceName,
                                               const char*               interfaceName)
  {
    GEOM_Gen_i* myGEOM_Gen_i = new GEOM_Gen_i(orb, poa, contId, instanceName, interfaceName);
    return myGEOM_Gen_i->getId();
  }
}<|MERGE_RESOLUTION|>--- conflicted
+++ resolved
@@ -177,15 +177,8 @@
                                          CORBA::Boolean isMultiFile,
                                          CORBA::Boolean isASCII)
 {
-<<<<<<< HEAD
-  HANDLE_NAMESPACE(GEOM_BaseObject) anObject =
+  Handle(::GEOM_BaseObject) anObject =
     _impl->GetObject(aLocalPersistentID);
-=======
-  SALOMEDS::Study_var aStudy = theSObject->GetStudy();
-
-  Handle(::GEOM_BaseObject) anObject =
-    _impl->GetObject(aStudy->StudyId(), aLocalPersistentID);
->>>>>>> 47d7c598
   if ( !anObject.IsNull() )
   {
     TCollection_AsciiString anEntry;
@@ -270,13 +263,8 @@
   {
     // receive current TopoDS shape
     CORBA::String_var entry = aShape->GetEntry();
-<<<<<<< HEAD
-    HANDLE_NAMESPACE(GEOM_Object) aGShape = HANDLE_NAMESPACE(GEOM_Object)::DownCast
+    Handle(::GEOM_Object) aGShape = Handle(::GEOM_Object)::DownCast
       ( _impl->GetObject( entry ));
-=======
-    Handle(::GEOM_Object) aGShape = Handle(::GEOM_Object)::DownCast
-      ( _impl->GetObject( aShape->GetStudyID(), entry ));
->>>>>>> 47d7c598
     TopoDS_Shape TopoSh = aGShape->GetValue();
     // find label of main shape
     GEOM::GEOM_Object_var aMainSh = aShape;
@@ -284,11 +272,7 @@
       aMainSh = aMainSh->GetMainShape();
     }
     entry = aMainSh->GetEntry();
-<<<<<<< HEAD
-    HANDLE_NAMESPACE(GEOM_BaseObject) anObj = _impl->GetObject( entry );
-=======
-    Handle(::GEOM_BaseObject) anObj = _impl->GetObject( aMainSh->GetStudyID(), entry );
->>>>>>> 47d7c598
+    Handle(::GEOM_BaseObject) anObj = _impl->GetObject( entry );
     TDF_Label aMainLbl = anObj->GetFunction(1)->GetNamingEntry();
 
     // check all named shapes using iterator
@@ -477,11 +461,7 @@
                                        GEOM::ListOfGO_var aResList)
 {
   CORBA::String_var entry = theMainShape->GetEntry();
-<<<<<<< HEAD
-  //HANDLE_NAMESPACE(GEOM_Object) aMainShape = _impl->GetObject(entry);
-=======
-  //Handle(::GEOM_Object) aMainShape = _impl->GetObject(theMainShape->GetStudyID(), entry);
->>>>>>> 47d7c598
+  //Handle(::GEOM_Object) aMainShape = _impl->GetObject(entry);
   Handle(TColStd_HArray1OfInteger) anArray;
   if(SeqS.Length()>0) {
     // create a group
@@ -489,11 +469,7 @@
     GEOM::GEOM_Object_wrap GrObj = GOp->CreateGroup( theMainShape, SeqS(1).ShapeType() );
     AddInStudy(GrObj, GrName, theMainShape._retn());
     //CORBA::String_var GrEntry = GrObj->GetEntry();
-<<<<<<< HEAD
-    //HANDLE_NAMESPACE(GEOM_Object) HGrObj = _impl->GetObject(GrEntry);
-=======
-    //Handle(::GEOM_Object) HGrObj = _impl->GetObject(GrObj->GetStudyID(), GrEntry);
->>>>>>> 47d7c598
+    //Handle(::GEOM_Object) HGrObj = _impl->GetObject(GrEntry);
     // add named objects
     //Handle(::GEOM_Object) anObj;
     for(int i=1; i<=SeqS.Length(); i++) {
@@ -537,13 +513,8 @@
   if(theMainShape->_is_nil()) return aResList._retn();
 
   CORBA::String_var entry = theMainShape->GetEntry();
-<<<<<<< HEAD
-  HANDLE_NAMESPACE(GEOM_Object) aMainShape = HANDLE_NAMESPACE(GEOM_Object)::DownCast
+  Handle(::GEOM_Object) aMainShape = Handle(::GEOM_Object)::DownCast
     ( _impl->GetObject( entry ));
-=======
-  Handle(::GEOM_Object) aMainShape = Handle(::GEOM_Object)::DownCast
-    ( _impl->GetObject( theMainShape->GetStudyID(), entry ));
->>>>>>> 47d7c598
   if (aMainShape.IsNull()) return aResList._retn();
   TopoDS_Shape MainSh = aMainShape->GetValue();
 
@@ -625,22 +596,11 @@
   aSeq.reserve(1);
   // Prepare a file name to open
   TCollection_AsciiString aNameWithExt("");
-  if (isMultiFile)
-<<<<<<< HEAD
-    aNameWithExt = TCollection_AsciiString( (char*)(SALOMEDS_Tool::GetNameFromPath( 
-					   Kernel_Utils::encode(getStudyServant()->URL())).c_str()));
-#if OCC_VERSION_MAJOR > 6
+  if (isMultiFile) 
+    aNameWithExt = TCollection_AsciiString((char*)(SALOMEDS_Tool::GetNameFromPath(
+			  Kernel_Utils::encode(getStudyServant()->URL())).c_str()));
   aNameWithExt += TCollection_AsciiString("_GEOM.cbf");
-#else
-  aNameWithExt += TCollection_AsciiString("_GEOM.sgd");
-#endif
   aSeq.push_back(CORBA::string_dup(aNameWithExt.ToCString()));
-=======
-    aNameWithExt = TCollection_AsciiString((char*)(SALOMEDS_Tool::GetNameFromPath
-                                                   (theComponent->GetStudy()->URL())).c_str());
-  aNameWithExt += TCollection_AsciiString("_GEOM.cbf");
-  aSeq[0] = CORBA::string_dup(aNameWithExt.ToCString());
->>>>>>> 47d7c598
   // Build a full file name of temporary file
   TCollection_AsciiString aFullName = TCollection_AsciiString((char*)aTmpDir.c_str()) + aNameWithExt;
   // Save GEOM component in this file
@@ -851,13 +811,8 @@
 
 
   //Create a new GEOM_Object
-<<<<<<< HEAD
-  HANDLE_NAMESPACE(GEOM_Object) anObj = _impl->AddObject(theObjectID);
-  HANDLE_NAMESPACE(GEOM_Function) aFunction = anObj->AddFunction(GEOMImpl_CopyDriver::GetID(), COPY_WITHOUT_REF);
-=======
-  Handle(::GEOM_Object) anObj = _impl->AddObject(aNewSO->GetStudy()->StudyId(), theObjectID);
+  Handle(::GEOM_Object) anObj = _impl->AddObject(theObjectID);
   Handle(::GEOM_Function) aFunction = anObj->AddFunction(GEOMImpl_CopyDriver::GetID(), COPY_WITHOUT_REF);
->>>>>>> 47d7c598
   aFunction->SetValue(aTopology);
 
   TCollection_AsciiString anEntry;
@@ -1173,13 +1128,8 @@
             GEOM::GEOM_Object_var anArgOTrsf = aTrsfOpSv->TransformLikeOtherCopy(anArgO, theObject);
             if (!CORBA::is_nil(anArgOTrsf)) {
               CORBA::String_var anArgOTrsfEntry = anArgOTrsf->GetEntry();
-<<<<<<< HEAD
-              HANDLE_NAMESPACE(GEOM_BaseObject) anArgOTrsfImpl = _impl->GetObject(anArgOTrsfEntry);
-              HANDLE_NAMESPACE(GEOM_Function) anArgOTrsfFun = anArgOTrsfImpl->GetLastFunction();
-=======
-              Handle(::GEOM_BaseObject) anArgOTrsfImpl = _impl->GetObject(anArgOTrsf->GetStudyID(), anArgOTrsfEntry);
+              Handle(::GEOM_BaseObject) anArgOTrsfImpl = _impl->GetObject(anArgOTrsfEntry);
               Handle(::GEOM_Function) anArgOTrsfFun = anArgOTrsfImpl->GetLastFunction();
->>>>>>> 47d7c598
               anArgOTrsfFun->SetDescription("");
               aSubO = aShapesOp->GetInPlace(theObject, anArgOTrsf);
             }
@@ -1187,11 +1137,7 @@
             Handle(::GEOM_Function) anOFun = theObject->GetLastFunction();
             if (!anOFun.IsNull()) {
               CORBA::String_var entryArg = anArgO->GetEntry();
-<<<<<<< HEAD
-              HANDLE_NAMESPACE(GEOM_Object) anArgOImpl = _impl->GetObject(entryArg);
-=======
-              Handle(::GEOM_Object) anArgOImpl = _impl->GetObject(anArgO->GetStudyID(), entryArg);
->>>>>>> 47d7c598
+              Handle(::GEOM_Object) anArgOImpl = _impl->GetObject(entryArg);
               if (!anArgOImpl.IsNull()) {
                 TopoDS_Shape anArgOShape = anArgOImpl->GetValue();
                 TopoDS_Shape aMultiArgShape;
@@ -1378,13 +1324,8 @@
   aResParts->length(nb);
   if (nb > 0)
   {
-<<<<<<< HEAD
-    HANDLE_NAMESPACE(GEOM_BaseObject) aMainObj = _impl->GetObject(theObject->GetEntry());
-    HANDLE_NAMESPACE(GEOM_Function) aFunction = aMainObj->GetLastFunction();
-=======
-    Handle(::GEOM_BaseObject) aMainObj = _impl->GetObject(theObject->GetStudyID(), theObject->GetEntry());
+    Handle(::GEOM_BaseObject) aMainObj = _impl->GetObject(theObject->GetEntry());
     Handle(::GEOM_Function) aFunction = aMainObj->GetLastFunction();
->>>>>>> 47d7c598
     GEOM::TPythonDump pd (aFunction, true);
     pd <<"[";
     int i = 0, j = 0;
@@ -1399,13 +1340,8 @@
       anObjEntryMap.insert(anEntry);
       aResParts[nbRes++] = anObj;
       // clear python dump of object
-<<<<<<< HEAD
-      HANDLE_NAMESPACE(GEOM_BaseObject) aGeomObj = _impl->GetObject(anEntry);
-      HANDLE_NAMESPACE(GEOM_Function)   anObjFun = aGeomObj->GetLastFunction();
-=======
-      Handle(::GEOM_BaseObject) aGeomObj = _impl->GetObject(anObj->GetStudyID(), anEntry);
+      Handle(::GEOM_BaseObject) aGeomObj = _impl->GetObject(anEntry);
       Handle(::GEOM_Function)   anObjFun = aGeomObj->GetLastFunction();
->>>>>>> 47d7c598
       if ( !anObjFun.IsNull() )
         anObjFun->SetDescription( "" );
       if ( j > 0 )
@@ -1422,11 +1358,7 @@
       GEOM::GEOM_Object_var anObj = anOutArgs[ i ];
       if (CORBA::is_nil(anObj))
         continue;
-<<<<<<< HEAD
-      HANDLE_NAMESPACE(GEOM_BaseObject) aGeomObj = _impl->GetObject(anObj->GetEntry());
-=======
-      Handle(::GEOM_BaseObject) aGeomObj = _impl->GetObject(anObj->GetStudyID(), anObj->GetEntry());
->>>>>>> 47d7c598
+      Handle(::GEOM_BaseObject) aGeomObj = _impl->GetObject(anObj->GetEntry());
       if ( j > 0 )
         pd << ", ";
       pd << aGeomObj;
@@ -1518,13 +1450,8 @@
             GEOM::GEOM_Object_var anArgOTrsf = aTrsfOpSv->TransformLikeOtherCopy(anOldSubO, theNewO);
             if (!CORBA::is_nil(anArgOTrsf)) {
               CORBA::String_var anArgOTrsfEntry = anArgOTrsf->GetEntry();
-<<<<<<< HEAD
-              HANDLE_NAMESPACE(GEOM_BaseObject) anArgOTrsfImpl = _impl->GetObject(anArgOTrsfEntry);
-              HANDLE_NAMESPACE(GEOM_Function) anArgOTrsfFun = anArgOTrsfImpl->GetLastFunction();
-=======
-              Handle(::GEOM_BaseObject) anArgOTrsfImpl = _impl->GetObject(anArgOTrsf->GetStudyID(), anArgOTrsfEntry);
+              Handle(::GEOM_BaseObject) anArgOTrsfImpl = _impl->GetObject(anArgOTrsfEntry);
               Handle(::GEOM_Function) anArgOTrsfFun = anArgOTrsfImpl->GetLastFunction();
->>>>>>> 47d7c598
               anArgOTrsfFun->SetDescription("");
               aNewSubO = aShapesOp->GetInPlace(theNewO, anArgOTrsf);
             }
@@ -1799,13 +1726,8 @@
             GEOM::GEOM_Object_var anArgOTrsf = aTrsfOpSv->TransformLikeOtherCopy(anArgO, theObject);
             if (!CORBA::is_nil(anArgOTrsf)) {
               CORBA::String_var anArgOTrsfEntry = anArgOTrsf->GetEntry();
-<<<<<<< HEAD
-              HANDLE_NAMESPACE(GEOM_BaseObject) anArgOTrsfImpl = _impl->GetObject(anArgOTrsfEntry);
-              HANDLE_NAMESPACE(GEOM_Function) anArgOTrsfFun = anArgOTrsfImpl->GetLastFunction();
-=======
-              Handle(::GEOM_BaseObject) anArgOTrsfImpl = _impl->GetObject(anArgOTrsf->GetStudyID(), anArgOTrsfEntry);
+              Handle(::GEOM_BaseObject) anArgOTrsfImpl = _impl->GetObject(anArgOTrsfEntry);
               Handle(::GEOM_Function) anArgOTrsfFun = anArgOTrsfImpl->GetLastFunction();
->>>>>>> 47d7c598
               anArgOTrsfFun->SetDescription("");
               aSubO = aShapesOp->GetInPlace(theObject, anArgOTrsf);
             }
@@ -1948,13 +1870,8 @@
   aResParts->length(nb);
   if (nb > 0)
   {
-<<<<<<< HEAD
-    HANDLE_NAMESPACE(GEOM_BaseObject) aMainObj = _impl->GetObject(theObject->GetEntry());
-    HANDLE_NAMESPACE(GEOM_Function) aFunction = aMainObj->GetLastFunction();
-=======
-    Handle(::GEOM_BaseObject) aMainObj = _impl->GetObject(theObject->GetStudyID(), theObject->GetEntry());
+    Handle(::GEOM_BaseObject) aMainObj = _impl->GetObject(theObject->GetEntry());
     Handle(::GEOM_Function) aFunction = aMainObj->GetLastFunction();
->>>>>>> 47d7c598
     GEOM::TPythonDump pd (aFunction, true);
     pd <<"[";
     int i = 0, j = 0;
@@ -1969,13 +1886,8 @@
       anObjEntryMap.insert(anEntry);
       aResParts[nbRes++] = anObj;
       // clear python dump of object
-<<<<<<< HEAD
-      HANDLE_NAMESPACE(GEOM_BaseObject) aGeomObj = _impl->GetObject(anEntry);
-      HANDLE_NAMESPACE(GEOM_Function)   anObjFun = aGeomObj->GetLastFunction();
-=======
-      Handle(::GEOM_BaseObject) aGeomObj = _impl->GetObject(anObj->GetStudyID(), anEntry);
+      Handle(::GEOM_BaseObject) aGeomObj = _impl->GetObject(anEntry);
       Handle(::GEOM_Function)   anObjFun = aGeomObj->GetLastFunction();
->>>>>>> 47d7c598
       if ( !anObjFun.IsNull() )
         anObjFun->SetDescription( "" );
       if ( j > 0 )
@@ -1990,11 +1902,7 @@
       GEOM::GEOM_Object_var anObj = theArgs[ i ];
       if (CORBA::is_nil(anObj))
         continue;
-<<<<<<< HEAD
-      HANDLE_NAMESPACE(GEOM_BaseObject) aGeomObj = _impl->GetObject(anObj->GetEntry());
-=======
-      Handle(::GEOM_BaseObject) aGeomObj = _impl->GetObject(anObj->GetStudyID(), anObj->GetEntry());
->>>>>>> 47d7c598
+      Handle(::GEOM_BaseObject) aGeomObj = _impl->GetObject(anObj->GetEntry());
       if ( j > 0 )
         pd << ", ";
       pd << aGeomObj;
@@ -2094,13 +2002,8 @@
             GEOM::GEOM_Object_var anArgOTrsf = aTrsfOpSv->TransformLikeOtherCopy(anOldSubO, theNewO);
             if (!CORBA::is_nil(anArgOTrsf)) {
               CORBA::String_var anArgOTrsfEntry = anArgOTrsf->GetEntry();
-<<<<<<< HEAD
-              HANDLE_NAMESPACE(GEOM_BaseObject) anArgOTrsfImpl = _impl->GetObject(anArgOTrsfEntry);
-              HANDLE_NAMESPACE(GEOM_Function) anArgOTrsfFun = anArgOTrsfImpl->GetLastFunction();
-=======
-              Handle(::GEOM_BaseObject) anArgOTrsfImpl = _impl->GetObject(anArgOTrsf->GetStudyID(), anArgOTrsfEntry);
+              Handle(::GEOM_BaseObject) anArgOTrsfImpl = _impl->GetObject(anArgOTrsfEntry);
               Handle(::GEOM_Function) anArgOTrsfFun = anArgOTrsfImpl->GetLastFunction();
->>>>>>> 47d7c598
               anArgOTrsfFun->SetDescription("");
               aNewSubO = aShapesOp->GetInPlace(theNewO, anArgOTrsf);
             }
@@ -2650,13 +2553,8 @@
   if (CORBA::is_nil(theMainShape) || theIndices.length() < 1)
     return GEOM::GEOM_Object::_nil();
   CORBA::String_var entry = theMainShape->GetEntry();
-<<<<<<< HEAD
-  HANDLE_NAMESPACE(GEOM_Object) aMainShape = HANDLE_NAMESPACE(GEOM_Object)::DownCast
+  Handle(::GEOM_Object) aMainShape = Handle(::GEOM_Object)::DownCast
     ( _impl->GetObject( entry ));
-=======
-  Handle(::GEOM_Object) aMainShape = Handle(::GEOM_Object)::DownCast
-    ( _impl->GetObject( theMainShape->GetStudyID(), entry ));
->>>>>>> 47d7c598
   if (aMainShape.IsNull()) return GEOM::GEOM_Object::_nil();
 
   Handle(TColStd_HArray1OfInteger) anArray = new TColStd_HArray1OfInteger(1, theIndices.length());
@@ -2678,11 +2576,7 @@
 void GEOM_Gen_i::RemoveObject(GEOM::GEOM_BaseObject_ptr theObject)
 {
   CORBA::String_var anEntry = theObject->GetEntry();
-<<<<<<< HEAD
-  HANDLE_NAMESPACE(GEOM_BaseObject) anObject = _impl->GetObject(anEntry, false);
-=======
-  Handle(::GEOM_BaseObject) anObject = _impl->GetObject(theObject->GetStudyID(), anEntry, false);
->>>>>>> 47d7c598
+  Handle(::GEOM_BaseObject) anObject = _impl->GetObject(anEntry, false);
   if (!anObject.IsNull())
     _impl->RemoveObject(anObject);
 }
@@ -2717,11 +2611,7 @@
 GEOM::GEOM_BaseObject_ptr GEOM_Gen_i::GetObject (const char* theEntry)
 {
   GEOM::GEOM_BaseObject_var obj;
-<<<<<<< HEAD
-  HANDLE_NAMESPACE(GEOM_BaseObject) handle_object = _impl->GetObject((char*)theEntry);
-=======
-  Handle(::GEOM_BaseObject) handle_object = _impl->GetObject(theStudyID, (char*)theEntry);
->>>>>>> 47d7c598
+  Handle(::GEOM_BaseObject) handle_object = _impl->GetObject((char*)theEntry);
   if (handle_object.IsNull()) return obj._retn();
 
   TCollection_AsciiString stringIOR = handle_object->GetIOR();
@@ -3221,12 +3111,7 @@
 // function : GetEntriesToReduceStudy
 // purpose  : Fills 3 lists that is used to clean study of redundant objects
 //==============================================================================
-<<<<<<< HEAD
 void GEOM_Gen_i::GetEntriesToReduceStudy(GEOM::string_array& theSelectedEntries,
-=======
-void GEOM_Gen_i::GetEntriesToReduceStudy(SALOMEDS::Study_ptr theStudy,
-                                         GEOM::string_array& theSelectedEntries,
->>>>>>> 47d7c598
                                          GEOM::string_array& theParentEntries,
                                          GEOM::string_array& theSubEntries,
                                          GEOM::string_array& theOtherEntries)
@@ -3284,11 +3169,7 @@
     // because they could not be modified anyhow.
     std::set<std::string> aToBeInSelected;
     for ( it = aSelected.begin(); it != aSelected.end(); ++it ) {
-<<<<<<< HEAD
-      HANDLE_NAMESPACE(GEOM_BaseObject) handle_object = _impl->GetObject((*it).c_str(), false);
-=======
-      Handle(::GEOM_BaseObject) handle_object = _impl->GetObject( theStudy->StudyId(), (*it).c_str(), false);
->>>>>>> 47d7c598
+      Handle(::GEOM_BaseObject) handle_object = _impl->GetObject((*it).c_str(), false);
       if ( handle_object.IsNull() )
         continue;
 
@@ -3385,11 +3266,7 @@
                                    std::set<std::string>& anOthers)
 {
   std::set<std::string>::iterator foundIt;
-<<<<<<< HEAD
-  HANDLE_NAMESPACE(GEOM_BaseObject) handle_object = _impl->GetObject(aSelectedEntry.c_str(), false);
-=======
-  Handle(::GEOM_BaseObject) handle_object = _impl->GetObject( theStudy->StudyId(), aSelectedEntry.c_str(), false);
->>>>>>> 47d7c598
+  Handle(::GEOM_BaseObject) handle_object = _impl->GetObject(aSelectedEntry.c_str(), false);
   if ( handle_object.IsNull() )
     return;
 
