--- conflicted
+++ resolved
@@ -110,13 +110,11 @@
   {
     //work around PAL12004, PAL12628
     //OSD::SetSignal( true );
-    bool raiseFPE;
+    bool raiseFPE = false;
 #if defined(_DEBUG_) | defined(_DEBUG) //the Last for WIN32 default settings
-  char* envEnableFPE = getenv("ENABLE_FPE");
-  if (envEnableFPE && atoi(envEnableFPE))
-    raiseFPE = true;
-#else
-    raiseFPE = false;
+    char* envEnableFPE = getenv("ENABLE_FPE");
+    if (envEnableFPE && atoi(envEnableFPE))
+      raiseFPE = true;
 #endif
     OSD::SetSignal( raiseFPE );
   }
@@ -242,16 +240,10 @@
   aResultSO->SetAttrString("AttributeIOR",aGeomObjIOR);
 
   TCollection_AsciiString anObjectName, aNamePrefix("Shape_");
-<<<<<<< HEAD
   CORBA::Long mytype=aBaseObj->GetType();
 
   // BEGIN: try to find existed name for current shape
   if ( !aShape->_is_nil() && mytype != GEOM_GROUP)
-=======
-
-  // BEGIN: try to find existed name for current shape
-  if ( !aShape->_is_nil() )
->>>>>>> 76f23b56
   {
     // recieve current TopoDS shape
     CORBA::String_var entry = aShape->GetEntry();
