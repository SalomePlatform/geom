// Copyright (C) 2007-2014  CEA/DEN, EDF R&D, OPEN CASCADE
//
// Copyright (C) 2003-2007  OPEN CASCADE, EADS/CCR, LIP6, CEA/DEN,
// CEDRAT, EDF R&D, LEG, PRINCIPIA R&D, BUREAU VERITAS
//
// This library is free software; you can redistribute it and/or
// modify it under the terms of the GNU Lesser General Public
// License as published by the Free Software Foundation; either
// version 2.1 of the License, or (at your option) any later version.
//
// This library is distributed in the hope that it will be useful,
// but WITHOUT ANY WARRANTY; without even the implied warranty of
// MERCHANTABILITY or FITNESS FOR A PARTICULAR PURPOSE.  See the GNU
// Lesser General Public License for more details.
//
// You should have received a copy of the GNU Lesser General Public
// License along with this library; if not, write to the Free Software
// Foundation, Inc., 59 Temple Place, Suite 330, Boston, MA  02111-1307 USA
//
// See http://www.salome-platform.org/ or email : webmaster.salome@opencascade.com
//

#include <Standard_Stream.hxx>

#include "GEOM_IShapesOperations_i.hh"

#include "utilities.h"
#include "OpUtil.hxx"
#include "Utils_ExceptHandlers.hxx"

#include "GEOM_Engine.hxx"
#include "GEOM_Object.hxx"

#include <TopAbs.hxx>
#include <TColStd_HSequenceOfTransient.hxx>
#include <TColStd_HArray1OfInteger.hxx>

//=============================================================================
/*!
 *   constructor:
 */
//=============================================================================
GEOM_IShapesOperations_i::GEOM_IShapesOperations_i (PortableServer::POA_ptr thePOA,
                                                    GEOM::GEOM_Gen_ptr theEngine,
                                                    ::GEOMImpl_IShapesOperations* theImpl)
:GEOM_IOperations_i(thePOA, theEngine, theImpl)
{
  MESSAGE("GEOM_IShapesOperations_i::GEOM_IShapesOperations_i");
}

//=============================================================================
/*!
 *  destructor
 */
//=============================================================================
GEOM_IShapesOperations_i::~GEOM_IShapesOperations_i()
{
  MESSAGE("GEOM_IShapesOperations_i::~GEOM_IShapesOperations_i");
}


//=============================================================================
/*!
 *  MakeEdge
 */
//=============================================================================
GEOM::GEOM_Object_ptr GEOM_IShapesOperations_i::MakeEdge
                      (GEOM::GEOM_Object_ptr thePnt1, GEOM::GEOM_Object_ptr thePnt2)
{
  GEOM::GEOM_Object_var aGEOMObject;

  //Set a not done flag
  GetOperations()->SetNotDone();

  //Get the reference points
  Handle(GEOM_Object) aPnt1 = GetObjectImpl(thePnt1);
  Handle(GEOM_Object) aPnt2 = GetObjectImpl(thePnt2);

  if (aPnt1.IsNull() || aPnt2.IsNull()) return aGEOMObject._retn();

  //Create the Edge
  Handle(GEOM_Object) anObject = GetOperations()->MakeEdge(aPnt1, aPnt2);
  if (!GetOperations()->IsDone() || anObject.IsNull())
    return aGEOMObject._retn();

  return GetObject(anObject);
}

//=============================================================================
/*!
 *  MakeEdgeOnCurveByLength
 */
//=============================================================================
GEOM::GEOM_Object_ptr GEOM_IShapesOperations_i::MakeEdgeOnCurveByLength
                  (GEOM::GEOM_Object_ptr theCurve,
                   CORBA::Double         theLength,
                   GEOM::GEOM_Object_ptr theStartPoint)
{
  GEOM::GEOM_Object_var aGEOMObject;

  //Set a not done flag
  GetOperations()->SetNotDone();

  //Get the reference curve
  Handle(GEOM_Object) aRefCurve = GetObjectImpl(theCurve);
  if (aRefCurve.IsNull()) return aGEOMObject._retn();

  //Get the reference point (can be NULL)
  Handle(GEOM_Object) aRefPoint;
  if (!CORBA::is_nil(theStartPoint)) {
    aRefPoint = GetObjectImpl(theStartPoint);
  }

  //Create the point
  Handle(GEOM_Object) anObject =
    GetOperations()->MakeEdgeOnCurveByLength(aRefCurve, theLength, aRefPoint);
  if (!GetOperations()->IsDone() || anObject.IsNull())
    return aGEOMObject._retn();

  return GetObject(anObject);
}

//=============================================================================
/*!
 *  MakeEdgeWire
 */
//=============================================================================
GEOM::GEOM_Object_ptr GEOM_IShapesOperations_i::MakeEdgeWire
                      (GEOM::GEOM_Object_ptr theWire,
                       const CORBA::Double theLinearTolerance,
                       const CORBA::Double theAngularTolerance)
{
  GEOM::GEOM_Object_var aGEOMObject;

  //Set a not done flag
  GetOperations()->SetNotDone();

  //Get the source wire
  Handle(GEOM_Object) aWire = GetObjectImpl(theWire);

  if (aWire.IsNull()) return aGEOMObject._retn();

  //Create the Edge
  Handle(GEOM_Object) anObject = GetOperations()->MakeEdgeWire(aWire, theLinearTolerance, theAngularTolerance);
  if (!GetOperations()->IsDone() || anObject.IsNull())
    return aGEOMObject._retn();

  return GetObject(anObject);
}

//=============================================================================
/*!
 *  MakeWire
 */
//=============================================================================
GEOM::GEOM_Object_ptr GEOM_IShapesOperations_i::MakeWire
                           (const GEOM::ListOfGO& theEdgesAndWires,
                            const CORBA::Double   theTolerance)
{
  GEOM::GEOM_Object_var aGEOMObject;

  //Set a not done flag
  GetOperations()->SetNotDone();

  int ind, aLen;
  std::list<Handle(GEOM_Object)> aShapes;

  //Get the shapes
  aLen = theEdgesAndWires.length();
  for (ind = 0; ind < aLen; ind++) {
    Handle(GEOM_Object) aSh = GetObjectImpl(theEdgesAndWires[ind]);
    if (aSh.IsNull()) return aGEOMObject._retn();
    aShapes.push_back(aSh);
  }

  // Make Solid
  Handle(GEOM_Object) anObject =
    GetOperations()->MakeWire(aShapes, theTolerance);
  if (!GetOperations()->IsDone() || anObject.IsNull())
    return aGEOMObject._retn();

  return GetObject(anObject);
}

//=============================================================================
/*!
 *  MakeFace
 */
//=============================================================================
GEOM::GEOM_Object_ptr GEOM_IShapesOperations_i::MakeFace
                      (GEOM::GEOM_Object_ptr theWire,
                       const CORBA::Boolean  isPlanarWanted)
{
  GEOM::GEOM_Object_var aGEOMObject;

  //Set a not done flag
  GetOperations()->SetNotDone();

  //Get the reference wire
  Handle(GEOM_Object) aWire = GetObjectImpl(theWire);
  if (aWire.IsNull()) return aGEOMObject._retn();

  //Create the Face
  Handle(GEOM_Object) anObject = GetOperations()->MakeFace(aWire, isPlanarWanted);
  //if (!GetOperations()->IsDone() || anObject.IsNull())
  // enable warning status
  if (anObject.IsNull())
    return aGEOMObject._retn();

  return GetObject(anObject);
}

//=============================================================================
/*!
 *  MakeFaceWires
 */
//=============================================================================
GEOM::GEOM_Object_ptr GEOM_IShapesOperations_i::MakeFaceWires
                                         (const GEOM::ListOfGO& theWires,
                                          const CORBA::Boolean  isPlanarWanted)
{
  GEOM::GEOM_Object_var aGEOMObject;

  //Set a not done flag
  GetOperations()->SetNotDone();

  int ind, aLen;
  std::list<Handle(GEOM_Object)> aShapes;

  //Get the shapes
  aLen = theWires.length();
  for (ind = 0; ind < aLen; ind++) {
    Handle(GEOM_Object) aSh = GetObjectImpl(theWires[ind]);
    if (aSh.IsNull()) return aGEOMObject._retn();
    aShapes.push_back(aSh);
  }

  // Make Face
  Handle(GEOM_Object) anObject =
    GetOperations()->MakeFaceWires(aShapes, isPlanarWanted);
  //if (!GetOperations()->IsDone() || anObject.IsNull())
  // enable warning status
  if (anObject.IsNull())
    return aGEOMObject._retn();

  return GetObject(anObject);
}

//=============================================================================
/*!
 *  MakeFaceFromSurface
 */
//=============================================================================
GEOM::GEOM_Object_ptr GEOM_IShapesOperations_i::MakeFaceFromSurface
                                  (GEOM::GEOM_Object_ptr theFace,
                                   GEOM::GEOM_Object_ptr theWire)
{
  GEOM::GEOM_Object_var aGEOMObject;

  //Set a not done flag
  GetOperations()->SetNotDone();

  //Get the reference face and wire
  Handle(GEOM_Object) aFace = GetObjectImpl(theFace);
  Handle(GEOM_Object) aWire = GetObjectImpl(theWire);

  if (aFace.IsNull() || aWire.IsNull()) {
    return aGEOMObject._retn();
  }

  //Create the Face
  Handle(GEOM_Object) anObject =
    GetOperations()->MakeFaceFromSurface(aFace, aWire);

  if (anObject.IsNull()) {
    return aGEOMObject._retn();
  }

  return GetObject(anObject);
}

//=============================================================================
/*!
 *  MakeFaceWithConstraints
 */
//=============================================================================
GEOM::GEOM_Object_ptr GEOM_IShapesOperations_i::MakeFaceWithConstraints
                                                (const GEOM::ListOfGO& theConstraints)
{
  GEOM::GEOM_Object_var aGEOMObject;

  //Set a not done flag
  GetOperations()->SetNotDone();

  //Get the shapes
  std::list<Handle(GEOM_Object)> aConstraints;
  for( int ind = 0; ind < theConstraints.length(); ind++ ) {
    Handle(GEOM_Object) anObject = GetObjectImpl( theConstraints[ind] );
    aConstraints.push_back(anObject);
  }

  // Make Face
  Handle(GEOM_Object) anObject =
    GetOperations()->MakeFaceWithConstraints( aConstraints );

  // enable warning status
  if (anObject.IsNull())
    return aGEOMObject._retn();

  return GetObject(anObject);
}

//=============================================================================
/*!
 *  MakeShell
 */
//=============================================================================
GEOM::GEOM_Object_ptr GEOM_IShapesOperations_i::MakeShell
                                      (const GEOM::ListOfGO& theFacesAndShells)
{
  GEOM::GEOM_Object_var aGEOMObject;

  //Set a not done flag
  GetOperations()->SetNotDone();

  int ind, aLen;
  std::list<Handle(GEOM_Object)> aShapes;

  //Get the shapes
  aLen = theFacesAndShells.length();
  for (ind = 0; ind < aLen; ind++) {
    Handle(GEOM_Object) aSh = GetObjectImpl(theFacesAndShells[ind]);
    if (aSh.IsNull()) return aGEOMObject._retn();
    aShapes.push_back(aSh);
  }

  // Make Solid
  Handle(GEOM_Object) anObject =
    GetOperations()->MakeShell(aShapes);
  if (!GetOperations()->IsDone() || anObject.IsNull())
    return aGEOMObject._retn();

  return GetObject(anObject);
}

//=============================================================================
/*!
 *  MakeSolidShell
 */
//=============================================================================
GEOM::GEOM_Object_ptr GEOM_IShapesOperations_i::MakeSolidShell
                                                (GEOM::GEOM_Object_ptr theShell)
{
  GEOM::GEOM_Object_var aGEOMObject;

  //Set a not done flag
  GetOperations()->SetNotDone();

  //Get the reference objects
  Handle(GEOM_Object) aShell = GetObjectImpl(theShell);
  if (aShell.IsNull()) return aGEOMObject._retn();

  std::list<Handle(GEOM_Object)> aShapes;
  aShapes.push_back(aShell);

  //Create the Solid
  Handle(GEOM_Object) anObject = GetOperations()->MakeSolidShells(aShapes);
  if (!GetOperations()->IsDone() || anObject.IsNull())
    return aGEOMObject._retn();

  return GetObject(anObject);
}

//=============================================================================
/*!
 *  MakeSolidShells
 */
//=============================================================================
GEOM::GEOM_Object_ptr GEOM_IShapesOperations_i::MakeSolidShells
                                      (const GEOM::ListOfGO& theShells)
{
  GEOM::GEOM_Object_var aGEOMObject;

  //Set a not done flag
  GetOperations()->SetNotDone();

  int ind, aLen;
  std::list<Handle(GEOM_Object)> aShapes;

  //Get the shapes
  aLen = theShells.length();
  for (ind = 0; ind < aLen; ind++) {
    Handle(GEOM_Object) aSh = GetObjectImpl(theShells[ind]);
    if (aSh.IsNull()) return aGEOMObject._retn();
    aShapes.push_back(aSh);
  }

  // Make Solid
  Handle(GEOM_Object) anObject =
    GetOperations()->MakeSolidShells(aShapes);
  if (!GetOperations()->IsDone() || anObject.IsNull())
    return aGEOMObject._retn();

  return GetObject(anObject);
}

//=============================================================================
/*!
 *  MakeCompound
 */
//=============================================================================
GEOM::GEOM_Object_ptr
GEOM_IShapesOperations_i::MakeCompound (const GEOM::ListOfGO& theShapes)
{
  GEOM::GEOM_Object_var aGEOMObject;

  //Set a not done flag
  GetOperations()->SetNotDone();

  int ind, aLen;
  std::list<Handle(GEOM_Object)> aShapes;

  //Get the shapes
  aLen = theShapes.length();
  for (ind = 0; ind < aLen; ind++) {
    Handle(GEOM_Object) aSh = GetObjectImpl(theShapes[ind]);
    if (aSh.IsNull()) return aGEOMObject._retn();
    aShapes.push_back(aSh);
  }

  // Make Solid
  Handle(GEOM_Object) anObject =
    GetOperations()->MakeCompound(aShapes);
  if (!GetOperations()->IsDone() || anObject.IsNull())
    return aGEOMObject._retn();

  return GetObject(anObject);
}

//=============================================================================
/*!
 *  MakeSolidFromConnectedFaces
 */
//=============================================================================
GEOM::GEOM_Object_ptr GEOM_IShapesOperations_i::MakeSolidFromConnectedFaces
                                      (const GEOM::ListOfGO& theFacesOrShells,
                                       const CORBA::Boolean  isIntersect)
{
  GEOM::GEOM_Object_var aGEOMObject;

  //Set a not done flag
  GetOperations()->SetNotDone();

  int ind, aLen;
  std::list<Handle(GEOM_Object)> aShapes;

  //Get the shapes
  aLen = theFacesOrShells.length();
  for (ind = 0; ind < aLen; ind++) {
    Handle(GEOM_Object) aSh = GetObjectImpl(theFacesOrShells[ind]);
    if (aSh.IsNull()) return aGEOMObject._retn();
    aShapes.push_back(aSh);
  }

  // Make Solid
  Handle(GEOM_Object) anObject =
    GetOperations()->MakeSolidFromConnectedFaces(aShapes, isIntersect);
  if (!GetOperations()->IsDone() || anObject.IsNull())
    return aGEOMObject._retn();

  return GetObject(anObject);
}

//=============================================================================
/*!
 *  MakeGlueFaces
 */
//=============================================================================
GEOM::GEOM_Object_ptr
GEOM_IShapesOperations_i::MakeGlueFaces (const GEOM::ListOfGO& theShapes,
                                         CORBA::Double         theTolerance,
                                         CORBA::Boolean  doKeepNonSolids)
{
  GEOM::GEOM_Object_var aGEOMObject;

  //Set a not done flag
  GetOperations()->SetNotDone();

  //Get the reference objects
  std::list< Handle(GEOM_Object) > aShapes;
  if (! GetListOfObjectsImpl( theShapes, aShapes ))
    return aGEOMObject._retn();

  //Perform the gluing
  Handle(GEOM_Object) anObject =
    GetOperations()->MakeGlueFaces(aShapes, theTolerance, doKeepNonSolids);
  //if (!GetOperations()->IsDone() || anObject.IsNull())
  // to allow warning
  if (anObject.IsNull())
    return aGEOMObject._retn();

  return GetObject(anObject);
}

//=============================================================================
/*!
 *  GetGlueFaces
 */
//=============================================================================
GEOM::ListOfGO*
GEOM_IShapesOperations_i::GetGlueFaces (const GEOM::ListOfGO& theShapes,
                                        const CORBA::Double   theTolerance)
{
  GEOM::ListOfGO_var aSeq = new GEOM::ListOfGO;

  //Set a not done flag
  GetOperations()->SetNotDone();

  //Get the reference objects
  std::list< Handle(GEOM_Object) > aShapes;
  if (! GetListOfObjectsImpl( theShapes, aShapes ))
    return aSeq._retn();

  Handle(TColStd_HSequenceOfTransient) aHSeq =
    GetOperations()->GetGlueShapes(aShapes, theTolerance, TopAbs_FACE);

  //if (!GetOperations()->IsDone() || aHSeq.IsNull())
  // to allow warning
  if(aHSeq.IsNull())
    return aSeq._retn();

  Standard_Integer aLength = aHSeq->Length();
  aSeq->length(aLength);
  for (Standard_Integer i = 1; i <= aLength; i++)
    aSeq[i-1] = GetObject(Handle(GEOM_Object)::DownCast(aHSeq->Value(i)));

  return aSeq._retn();
}

//=============================================================================
/*!
 *  MakeGlueFacesByList
 */
//=============================================================================
GEOM::GEOM_Object_ptr
GEOM_IShapesOperations_i::MakeGlueFacesByList (const GEOM::ListOfGO& theShapes,
                                               CORBA::Double         theTolerance,
                                               const GEOM::ListOfGO& theFaces,
                                               CORBA::Boolean        doKeepNonSolids,
                                               CORBA::Boolean        doGlueAllEdges)
{
  GEOM::GEOM_Object_var aGEOMObject;

  //Set a not done flag
  GetOperations()->SetNotDone();

  //Get the reference objects
  std::list< Handle(GEOM_Object) > aShapes;
  if (! GetListOfObjectsImpl( theShapes, aShapes ))
    return aGEOMObject._retn();

  //Get the shapes
  std::list<Handle(GEOM_Object)> aFaces;
  if (! GetListOfObjectsImpl( theFaces, aFaces ))
    return aGEOMObject._retn();

  //Perform the gluing
  Handle(GEOM_Object) anObject =
    GetOperations()->MakeGlueFacesByList(aShapes, theTolerance, aFaces,
                                         doKeepNonSolids, doGlueAllEdges);
  //if (!GetOperations()->IsDone() || anObject.IsNull())
  // to allow warning
  if (anObject.IsNull())
    return aGEOMObject._retn();

  return GetObject(anObject);
}

//=============================================================================
/*!
 *  MakeGlueEdges
 */
//=============================================================================
GEOM::GEOM_Object_ptr
GEOM_IShapesOperations_i::MakeGlueEdges (const GEOM::ListOfGO& theShapes,
                                         CORBA::Double         theTolerance)
{
  GEOM::GEOM_Object_var aGEOMObject;

  //Set a not done flag
  GetOperations()->SetNotDone();

  //Get the reference objects
  std::list< Handle(GEOM_Object) > aShapes;
  if (! GetListOfObjectsImpl( theShapes, aShapes ))
    return aGEOMObject._retn();

  //Perform the gluing
  Handle(GEOM_Object) anObject =
    GetOperations()->MakeGlueEdges(aShapes, theTolerance);
  //if (!GetOperations()->IsDone() || anObject.IsNull())
  // to allow warning
  if (anObject.IsNull())
    return aGEOMObject._retn();

  return GetObject(anObject);
}

//=============================================================================
/*!
 *  GetGlueEdges
 */
//=============================================================================
GEOM::ListOfGO*
GEOM_IShapesOperations_i::GetGlueEdges (const GEOM::ListOfGO& theShapes,
                                        const CORBA::Double   theTolerance)
{
  GEOM::ListOfGO_var aSeq = new GEOM::ListOfGO;

  //Set a not done flag
  GetOperations()->SetNotDone();

  //Get the reference objects
  std::list< Handle(GEOM_Object) > aShapes;
  if (! GetListOfObjectsImpl( theShapes, aShapes ))
    return aSeq._retn();

  Handle(TColStd_HSequenceOfTransient) aHSeq =
    GetOperations()->GetGlueShapes(aShapes, theTolerance, TopAbs_EDGE);

  //if (!GetOperations()->IsDone() || aHSeq.IsNull())
  // to allow warning
  if (aHSeq.IsNull())
    return aSeq._retn();

  Standard_Integer aLength = aHSeq->Length();
  aSeq->length(aLength);
  for (Standard_Integer i = 1; i <= aLength; i++)
    aSeq[i-1] = GetObject(Handle(GEOM_Object)::DownCast(aHSeq->Value(i)));

  return aSeq._retn();
}

//=============================================================================
/*!
 *  MakeGlueEdgesByList
 */
//=============================================================================
GEOM::GEOM_Object_ptr
GEOM_IShapesOperations_i::MakeGlueEdgesByList (const GEOM::ListOfGO& theShapes,
                                               CORBA::Double         theTolerance,
                                               const GEOM::ListOfGO& theEdges)
{
  GEOM::GEOM_Object_var aGEOMObject;

  //Set a not done flag
  GetOperations()->SetNotDone();

  //Get the reference objects
  std::list< Handle(GEOM_Object) > aShapes;
  if (! GetListOfObjectsImpl( theShapes, aShapes ))
    return aGEOMObject._retn();

  //Get the shapes
  std::list<Handle(GEOM_Object)> anEdges;
  if (! GetListOfObjectsImpl( theEdges, anEdges ))
    return aGEOMObject._retn();

  //Perform the gluing
  Handle(GEOM_Object) anObject =
    GetOperations()->MakeGlueEdgesByList(aShapes, theTolerance, anEdges);
  //if (!GetOperations()->IsDone() || anObject.IsNull())
  // to allow warning
  if (anObject.IsNull())
    return aGEOMObject._retn();

  return GetObject(anObject);
}

//=============================================================================
/*!
 *  GetExistingSubObjects
 */
//=============================================================================
GEOM::ListOfGO*
GEOM_IShapesOperations_i::GetExistingSubObjects (GEOM::GEOM_Object_ptr theShape,
                                                 CORBA::Boolean        theGroupsOnly)
{
  GEOM::ListOfGO_var aSeq = new GEOM::ListOfGO;

  Handle(GEOM_Object) aShape = GetObjectImpl(theShape);
  if (aShape.IsNull()) return aSeq._retn();

  Handle(TColStd_HSequenceOfTransient) aHSeq =
    GetOperations()->GetExistingSubObjects(aShape, theGroupsOnly);
  if (!GetOperations()->IsDone() || aHSeq.IsNull())
    return aSeq._retn();

  Standard_Integer aLength = aHSeq->Length();
  aSeq->length(aLength);
  for (Standard_Integer i = 1; i <= aLength; i++)
    aSeq[i-1] = GetObject(Handle(GEOM_Object)::DownCast(aHSeq->Value(i)));

  return aSeq._retn();
}

//=============================================================================
/*!
 *  MakeExplode (including theShape itself, bad sorting)
 */
//=============================================================================
GEOM::ListOfGO* GEOM_IShapesOperations_i::MakeExplode (GEOM::GEOM_Object_ptr theShape,
                                                       const CORBA::Long     theShapeType,
                                                       const CORBA::Boolean  isSorted)
{
  GEOM::ListOfGO_var aSeq = new GEOM::ListOfGO;

  Handle(GEOM_Object) aShape = GetObjectImpl(theShape);
  if (aShape.IsNull()) return aSeq._retn();

  Handle(TColStd_HSequenceOfTransient) aHSeq =
    GetOperations()->MakeExplode(aShape, theShapeType, isSorted,
                                 GEOMImpl_IShapesOperations::EXPLODE_OLD_INCLUDE_MAIN);
  if (!GetOperations()->IsDone() || aHSeq.IsNull())
    return aSeq._retn();

  Standard_Integer aLength = aHSeq->Length();
  aSeq->length(aLength);
  for (Standard_Integer i = 1; i <= aLength; i++)
    aSeq[i-1] = GetObject(Handle(GEOM_Object)::DownCast(aHSeq->Value(i)));

  return aSeq._retn();
}

//=============================================================================
/*!
 *  MakeAllSubShapes (including theShape itself, good sorting)
 */
//=============================================================================
GEOM::ListOfGO* GEOM_IShapesOperations_i::MakeAllSubShapes (GEOM::GEOM_Object_ptr theShape,
                                                            const CORBA::Long     theShapeType,
                                                            const CORBA::Boolean  isSorted)
{
  GEOM::ListOfGO_var aSeq = new GEOM::ListOfGO;

  Handle(GEOM_Object) aShape = GetObjectImpl(theShape);
  if (aShape.IsNull()) return aSeq._retn();

  Handle(TColStd_HSequenceOfTransient) aHSeq =
    GetOperations()->MakeExplode(aShape, theShapeType, isSorted,
                                 GEOMImpl_IShapesOperations::EXPLODE_NEW_INCLUDE_MAIN);
  if (!GetOperations()->IsDone() || aHSeq.IsNull())
    return aSeq._retn();

  Standard_Integer aLength = aHSeq->Length();
  aSeq->length(aLength);
  for (Standard_Integer i = 1; i <= aLength; i++)
    aSeq[i-1] = GetObject(Handle(GEOM_Object)::DownCast(aHSeq->Value(i)));

  return aSeq._retn();
}

//=============================================================================
/*!
 *  ExtractSubShapes (excluding theShape itself, good sorting)
 */
//=============================================================================
GEOM::ListOfGO* GEOM_IShapesOperations_i::ExtractSubShapes (GEOM::GEOM_Object_ptr theShape,
                                                            const CORBA::Long     theShapeType,
                                                            const CORBA::Boolean  isSorted)
{
  GEOM::ListOfGO_var aSeq = new GEOM::ListOfGO;

  Handle(GEOM_Object) aShape = GetObjectImpl(theShape);
  if (aShape.IsNull()) return aSeq._retn();

  Handle(TColStd_HSequenceOfTransient) aHSeq =
    // TODO: enum instead of bool for the last argument
    GetOperations()->MakeExplode(aShape, theShapeType, isSorted,
                                 GEOMImpl_IShapesOperations::EXPLODE_NEW_EXCLUDE_MAIN);
  if (!GetOperations()->IsDone() || aHSeq.IsNull())
    return aSeq._retn();

  Standard_Integer aLength = aHSeq->Length();
  aSeq->length(aLength);
  for (Standard_Integer i = 1; i <= aLength; i++)
    aSeq[i-1] = GetObject(Handle(GEOM_Object)::DownCast(aHSeq->Value(i)));

  return aSeq._retn();
}

//=============================================================================
/*!
 *  SubShapeAllIDs
 */
//=============================================================================
GEOM::ListOfLong* GEOM_IShapesOperations_i::SubShapeAllIDs (GEOM::GEOM_Object_ptr theShape,
                                                            const CORBA::Long     theShapeType,
                                                            const CORBA::Boolean  isSorted)
{
  GEOM::ListOfLong_var aSeq = new GEOM::ListOfLong;

  Handle(GEOM_Object) aShape = GetObjectImpl(theShape);
  if (aShape.IsNull()) return aSeq._retn();

  Handle(TColStd_HSequenceOfInteger) aHSeq =
    GetOperations()->SubShapeAllIDs(aShape, theShapeType, isSorted,
                                    GEOMImpl_IShapesOperations::EXPLODE_OLD_INCLUDE_MAIN);
  if (!GetOperations()->IsDone() || aHSeq.IsNull()) return aSeq._retn();

  Standard_Integer aLength = aHSeq->Length();
  aSeq->length(aLength);
  for (Standard_Integer i = 1; i <= aLength; i++)
    aSeq[i-1] = aHSeq->Value(i);

  return aSeq._retn();
}

//=============================================================================
/*!
 *  GetAllSubShapesIDs
 */
//=============================================================================
GEOM::ListOfLong* GEOM_IShapesOperations_i::GetAllSubShapesIDs (GEOM::GEOM_Object_ptr theShape,
                                                                const CORBA::Long     theShapeType,
                                                                const CORBA::Boolean  isSorted)
{
  GEOM::ListOfLong_var aSeq = new GEOM::ListOfLong;

  Handle(GEOM_Object) aShape = GetObjectImpl(theShape);
  if (aShape.IsNull()) return aSeq._retn();

  Handle(TColStd_HSequenceOfInteger) aHSeq =
    GetOperations()->SubShapeAllIDs(aShape, theShapeType, isSorted,
                                    GEOMImpl_IShapesOperations::EXPLODE_NEW_INCLUDE_MAIN);
  if (!GetOperations()->IsDone() || aHSeq.IsNull()) return aSeq._retn();

  Standard_Integer aLength = aHSeq->Length();
  aSeq->length(aLength);
  for (Standard_Integer i = 1; i <= aLength; i++)
    aSeq[i-1] = aHSeq->Value(i);

  return aSeq._retn();
}

//=============================================================================
/*!
 *  GetSubShape
 */
//=============================================================================
GEOM::GEOM_Object_ptr GEOM_IShapesOperations_i::GetSubShape
                                           (GEOM::GEOM_Object_ptr theMainShape,
                                            const CORBA::Long     theID)
{
  GEOM::GEOM_Object_var aGEOMObject;

  //Set a not done flag
  GetOperations()->SetNotDone();

  //Get the reference objects
  Handle(GEOM_Object) aShape = GetObjectImpl(theMainShape);
  if (aShape.IsNull()) return aGEOMObject._retn();

  Handle(GEOM_Object) anObject = GetOperations()->GetSubShape(aShape, theID);
  if (!GetOperations()->IsDone() || anObject.IsNull())
    return aGEOMObject._retn();

  return GetObject(anObject);
}

//=============================================================================
/*!
 *  MakeSubShapes
 */
//=============================================================================
GEOM::ListOfGO* GEOM_IShapesOperations_i::MakeSubShapes (GEOM::GEOM_Object_ptr theMainShape,
                                                         const GEOM::ListOfLong& theIndices)
{
  GEOM::ListOfGO_var aSeq = new GEOM::ListOfGO;
  Standard_Integer i;

  //Set a not done flag
  GetOperations()->SetNotDone();

  if (theIndices.length() < 1)
    return aSeq._retn();

  Handle(GEOM_Object) aShape = GetObjectImpl(theMainShape);
  if (aShape.IsNull()) return aSeq._retn();

  Handle(TColStd_HArray1OfInteger) anArray = new TColStd_HArray1OfInteger (1, theIndices.length());
  for (i = 0; i < theIndices.length(); i++)
    anArray->SetValue(i+1, theIndices[i]);

  Handle(TColStd_HSequenceOfTransient) aHSeq = GetOperations()->MakeSubShapes(aShape, anArray);
  if (!GetOperations()->IsDone() || aHSeq.IsNull())
    return aSeq._retn();

  Standard_Integer aLength = aHSeq->Length();
  aSeq->length(aLength);
  for (i = 0; i < aLength; i++)
    aSeq[i] = GetObject(Handle(GEOM_Object)::DownCast(aHSeq->Value(i+1)));

  return aSeq._retn();
}

//=============================================================================
/*!
 *  GetSubShapeIndex
 */
//=============================================================================
CORBA::Long GEOM_IShapesOperations_i::GetSubShapeIndex
  (GEOM::GEOM_Object_ptr theMainShape, GEOM::GEOM_Object_ptr theSubShape)
{
  //Get the reference shapes
  Handle(GEOM_Object) aMainShapeRef = GetObjectImpl(theMainShape);
  Handle(GEOM_Object) aSubShapeRef = GetObjectImpl(theSubShape);

  if (aMainShapeRef.IsNull() || aSubShapeRef.IsNull()) return -1;

  //Get the unique ID of <theSubShape> inside <theMainShape>
  CORBA::Long anID = GetOperations()->GetSubShapeIndex(aMainShapeRef, aSubShapeRef);
  if (!GetOperations()->IsDone())
    return -1;

  return anID;
}

//=============================================================================
/*!
 *  GetSubShapesIndices
 */
//=============================================================================
GEOM::ListOfLong* GEOM_IShapesOperations_i::GetSubShapesIndices
  (GEOM::GEOM_Object_ptr theMainShape, const GEOM::ListOfGO& theSubShapes)
{
  GEOM::ListOfLong_var aSeq = new GEOM::ListOfLong;
  
  //Get the reference main shape
  Handle(GEOM_Object) aMainShapeRef = GetObjectImpl(theMainShape); 
  if (aMainShapeRef.IsNull()) return aSeq._retn();
      
  //Get the subshapes
  std::list<Handle(GEOM_Object)> aShapes;
  int aLen = theSubShapes.length();
  for (int ind = 0; ind < aLen; ind++) {
    Handle(GEOM_Object) aSh = GetObjectImpl(theSubShapes[ind]);
    if (aSh.IsNull())
    {
      MESSAGE("NULL shape")
      return aSeq._retn();
    }
    aShapes.push_back(aSh);
  }

  //Get the IDs of <theSubShapes> inside <theMainShape>
  Handle(TColStd_HSequenceOfInteger) aHSeq = 
  GetOperations()->GetSubShapesIndices(aMainShapeRef, aShapes);
  
  if (!GetOperations()->IsDone() || aHSeq.IsNull()) return aSeq._retn();

  Standard_Integer aLength = aHSeq->Length();
  aSeq->length(aLength);
  
  for (Standard_Integer i = 1; i <= aLength; i++)
    aSeq[i-1] = aHSeq->Value(i);

  return aSeq._retn();
}


//=============================================================================
/*!
 *  GetTopologyIndex
 */
//=============================================================================
CORBA::Long GEOM_IShapesOperations_i::GetTopologyIndex
  (GEOM::GEOM_Object_ptr theMainShape, GEOM::GEOM_Object_ptr theSubShape)
{
  //Get the reference shapes
  Handle(GEOM_Object) aMainShapeRef = GetObjectImpl(theMainShape);
  Handle(GEOM_Object) aSubShapeRef = GetObjectImpl(theSubShape);

  if (aMainShapeRef.IsNull() || aSubShapeRef.IsNull()) return -1;

  //Get an ID of <theSubShape>, unique among all sub-shapes of <theMainShape> of the same type
  CORBA::Long anID = GetOperations()->GetTopologyIndex(aMainShapeRef, aSubShapeRef);
  if (!GetOperations()->IsDone())
    return -1;

  return anID;
}

//=============================================================================
/*!
 *  GetShapeTypeString
 */
//=============================================================================
char* GEOM_IShapesOperations_i::GetShapeTypeString (GEOM::GEOM_Object_ptr theShape)
{
  //Get the reference shape
  Handle(GEOM_Object) aShape = GetObjectImpl(theShape);
  if (aShape.IsNull()) return NULL;

  // Get shape parameters
  TCollection_AsciiString aDescription = GetOperations()->GetShapeTypeString(aShape);
  return CORBA::string_dup(aDescription.ToCString());
}

//=============================================================================
/*!
 *  IsSubShapeBelongsTo
 */
//=============================================================================
CORBA::Boolean GEOM_IShapesOperations_i::IsSubShapeBelongsTo( GEOM::GEOM_Object_ptr theSubObject,
                                                              const CORBA::Long theSubObjectIndex,
                                                              GEOM::GEOM_Object_ptr theObject,
                                                              const CORBA::Long theObjectIndex)
{
  Handle(GEOM_Object) aSubObject = GetObjectImpl( theSubObject );
  Handle(GEOM_Object) anObject = GetObjectImpl( theObject );
  if( anObject.IsNull() || aSubObject.IsNull() )
    return false;

  // Get parameters
  return GetOperations()->IsSubShapeBelongsTo( aSubObject, theSubObjectIndex, anObject, theObjectIndex );
}

//=============================================================================
/*!
 *  NumberOfFaces
 */
//=============================================================================
CORBA::Long GEOM_IShapesOperations_i::NumberOfFaces (GEOM::GEOM_Object_ptr theShape)
{
  return NumberOfSubShapes(theShape, Standard_Integer(TopAbs_FACE));
}

//=============================================================================
/*!
 *  NumberOfEdges
 */
//=============================================================================
CORBA::Long GEOM_IShapesOperations_i::NumberOfEdges (GEOM::GEOM_Object_ptr theShape)
{
  return NumberOfSubShapes(theShape, Standard_Integer(TopAbs_EDGE));
}

//=============================================================================
/*!
 *  NumberOfSubShapes
 */
//=============================================================================
CORBA::Long GEOM_IShapesOperations_i::NumberOfSubShapes (GEOM::GEOM_Object_ptr theShape,
                                                         const CORBA::Long     theShapeType)
{
  Handle(GEOM_Object) aShape = GetObjectImpl(theShape);
  if (aShape.IsNull()) return -1;

  CORBA::Long aNb = GetOperations()->NumberOfSubShapes(aShape, theShapeType);
  if (!GetOperations()->IsDone()) return -1;

  return aNb;
}

//=============================================================================
/*!
 *  ChangeOrientation
 */
//=============================================================================
GEOM::GEOM_Object_ptr GEOM_IShapesOperations_i::ChangeOrientation
                                                (GEOM::GEOM_Object_ptr theShape)
{
  GEOM::GEOM_Object_var aGEOMObject;

  //Set a not done flag
  GetOperations()->SetNotDone();

  //Get the reference objects
  Handle(GEOM_Object) aShape = GetObjectImpl(theShape);
  if (aShape.IsNull()) return aGEOMObject._retn();

  //Create the Solid
  Handle(GEOM_Object) anObject = GetOperations()->ReverseShape(aShape);
  if (!GetOperations()->IsDone() || anObject.IsNull())
    return aGEOMObject._retn();

  return GetObject(anObject);
}

//=============================================================================
/*!
 *  GetFreeFacesIDs
 */
//=============================================================================
GEOM::ListOfLong* GEOM_IShapesOperations_i::GetFreeFacesIDs (GEOM::GEOM_Object_ptr theShape)
{
  //Set a not done flag
  GetOperations()->SetNotDone();

  GEOM::ListOfLong_var aSeq = new GEOM::ListOfLong;

  Handle(GEOM_Object) aShape = GetObjectImpl(theShape);
  if (aShape.IsNull()) return aSeq._retn();

  Handle(TColStd_HSequenceOfInteger) aHSeq =
    GetOperations()->GetFreeFacesIDs(aShape);
  if (!GetOperations()->IsDone() || aHSeq.IsNull()) return aSeq._retn();

  Standard_Integer aLength = aHSeq->Length();
  aSeq->length(aLength);
  for (Standard_Integer i = 1; i <= aLength; i++)
    aSeq[i-1] = aHSeq->Value(i);

  return aSeq._retn();
}

//=============================================================================
/*!
 *  GetSharedShapes
 */
//=============================================================================
GEOM::ListOfGO* GEOM_IShapesOperations_i::GetSharedShapes
                                          (GEOM::GEOM_Object_ptr theShape1,
                                           GEOM::GEOM_Object_ptr theShape2,
                                           const CORBA::Long     theShapeType)
{
  //Set a not done flag
  GetOperations()->SetNotDone();

  GEOM::ListOfGO_var aSeq = new GEOM::ListOfGO;

  Handle(GEOM_Object) aShape1 = GetObjectImpl(theShape1);
  Handle(GEOM_Object) aShape2 = GetObjectImpl(theShape2);

  if (aShape1.IsNull() || aShape2.IsNull()) return aSeq._retn();

  Handle(TColStd_HSequenceOfTransient) aHSeq =
    GetOperations()->GetSharedShapes(aShape1, aShape2, theShapeType);
  if (!GetOperations()->IsDone() || aHSeq.IsNull())
    return aSeq._retn();

  Standard_Integer aLength = aHSeq->Length();
  aSeq->length(aLength);
  for (Standard_Integer i = 1; i <= aLength; i++)
    aSeq[i-1] = GetObject(Handle(GEOM_Object)::DownCast(aHSeq->Value(i)));

  return aSeq._retn();
}

//=============================================================================
/*!
 *  GetSharedShapesMulti
 */
//=============================================================================
GEOM::ListOfGO* GEOM_IShapesOperations_i::GetSharedShapesMulti
                                          (const GEOM::ListOfGO& theShapes,
                                           const CORBA::Long     theShapeType,
                                           CORBA::Boolean        theMultiShare)
{
  //Set a not done flag
  GetOperations()->SetNotDone();

  GEOM::ListOfGO_var aSeq = new GEOM::ListOfGO;

  //Get the shapes
  std::list<Handle(GEOM_Object)> aShapes;
  if (! GetListOfObjectsImpl( theShapes, aShapes ))
    return aSeq._retn();

  Handle(TColStd_HSequenceOfTransient) aHSeq =
    GetOperations()->GetSharedShapes(aShapes, theShapeType, theMultiShare);
  if (!GetOperations()->IsDone() || aHSeq.IsNull())
    return aSeq._retn();

  Standard_Integer aLength = aHSeq->Length();
  aSeq->length(aLength);
  for (Standard_Integer i = 1; i <= aLength; i++)
    aSeq[i-1] = GetObject(Handle(GEOM_Object)::DownCast(aHSeq->Value(i)));

  return aSeq._retn();
}

static GEOMAlgo_State ShapeState (const GEOM::shape_state theState)
{
  GEOMAlgo_State aState = GEOMAlgo_ST_UNKNOWN;

  switch (theState) {
  case GEOM::ST_ON:
    aState = GEOMAlgo_ST_ON;
    break;
  case GEOM::ST_OUT:
    aState = GEOMAlgo_ST_OUT;
    break;
  case GEOM::ST_ONOUT:
    aState = GEOMAlgo_ST_ONOUT;
    break;
  case GEOM::ST_IN:
    aState = GEOMAlgo_ST_IN;
    break;
  case GEOM::ST_ONIN:
    aState = GEOMAlgo_ST_ONIN;
    break;
  default:
    break;
  }

  return aState;
}

//=============================================================================
/*!
 *  GetShapesOnPlane
 */
//=============================================================================
GEOM::ListOfGO* GEOM_IShapesOperations_i::GetShapesOnPlane
                                                (GEOM::GEOM_Object_ptr   theShape,
                                                 const CORBA::Long       theShapeType,
                                                 GEOM::GEOM_Object_ptr   theAx1,
                                                 const GEOM::shape_state theState)
{
  GEOM::ListOfGO_var aSeq = new GEOM::ListOfGO;

  //Set a not done flag
  GetOperations()->SetNotDone();

  //Get the reference objects
  Handle(GEOM_Object) aShape = GetObjectImpl(theShape);
  Handle(GEOM_Object) anAx1 = GetObjectImpl(theAx1);

  if (aShape.IsNull() || anAx1.IsNull()) return aSeq._retn();

  //Get Shapes On Plane
  Handle(TColStd_HSequenceOfTransient) aHSeq =
    GetOperations()->GetShapesOnPlane(aShape, theShapeType, anAx1, ShapeState(theState));
  if (!GetOperations()->IsDone() || aHSeq.IsNull())
    return aSeq._retn();

  Standard_Integer aLength = aHSeq->Length();
  aSeq->length(aLength);
  for (Standard_Integer i = 1; i <= aLength; i++)
    aSeq[i-1] = GetObject(Handle(GEOM_Object)::DownCast(aHSeq->Value(i)));

  return aSeq._retn();
}

//=============================================================================
/*!
 *  GetShapesOnPlaneWithLocation
 */
//=============================================================================
GEOM::ListOfGO* GEOM_IShapesOperations_i::GetShapesOnPlaneWithLocation
                                                (GEOM::GEOM_Object_ptr   theShape,
                                                 const CORBA::Long       theShapeType,
                                                 GEOM::GEOM_Object_ptr   theAx1,
                                                 GEOM::GEOM_Object_ptr   thePnt,
                                                 const GEOM::shape_state theState)
{
  GEOM::ListOfGO_var aSeq = new GEOM::ListOfGO;

  //Set a not done flag
  GetOperations()->SetNotDone();

  //Get the reference objects
  Handle(GEOM_Object) aShape = GetObjectImpl(theShape);
  Handle(GEOM_Object) anAx1 = GetObjectImpl(theAx1);
  Handle(GEOM_Object) anPnt = GetObjectImpl(thePnt);

  if (aShape.IsNull() || anAx1.IsNull() || anPnt.IsNull()) return aSeq._retn();

  //Get Shapes On Plane
  Handle(TColStd_HSequenceOfTransient) aHSeq =
    GetOperations()->GetShapesOnPlaneWithLocation(aShape, theShapeType, anAx1, anPnt, ShapeState(theState));
  if (!GetOperations()->IsDone() || aHSeq.IsNull())
    return aSeq._retn();

  Standard_Integer aLength = aHSeq->Length();
  aSeq->length(aLength);
  for (Standard_Integer i = 1; i <= aLength; i++)
    aSeq[i-1] = GetObject(Handle(GEOM_Object)::DownCast(aHSeq->Value(i)));

  return aSeq._retn();
}

//=============================================================================
/*!
 *  GetShapesOnCylinder
 */
//=============================================================================
GEOM::ListOfGO* GEOM_IShapesOperations_i::GetShapesOnCylinder
                                                (GEOM::GEOM_Object_ptr   theShape,
                                                 const CORBA::Long       theShapeType,
                                                 GEOM::GEOM_Object_ptr   theAxis,
                                                 const CORBA::Double     theRadius,
                                                 const GEOM::shape_state theState)
{
  GEOM::ListOfGO_var aSeq = new GEOM::ListOfGO;

  //Set a not done flag
  GetOperations()->SetNotDone();

  //Get the reference objects
  Handle(GEOM_Object) aShape = GetObjectImpl(theShape);
  Handle(GEOM_Object) anAxis = GetObjectImpl(theAxis);

  if (aShape.IsNull() || anAxis.IsNull()) return aSeq._retn();

  //Get Shapes On Cylinder
  Handle(TColStd_HSequenceOfTransient) aHSeq = GetOperations()->GetShapesOnCylinder
    (aShape, theShapeType, anAxis, theRadius, ShapeState(theState));
  if (!GetOperations()->IsDone() || aHSeq.IsNull())
    return aSeq._retn();

  Standard_Integer aLength = aHSeq->Length();
  aSeq->length(aLength);
  for (Standard_Integer i = 1; i <= aLength; i++)
    aSeq[i-1] = GetObject(Handle(GEOM_Object)::DownCast(aHSeq->Value(i)));

  return aSeq._retn();
}

//=============================================================================
/*!
 *  GetShapesOnCylinderWithLocation
 */
//=============================================================================
GEOM::ListOfGO* GEOM_IShapesOperations_i::GetShapesOnCylinderWithLocation
                                                (GEOM::GEOM_Object_ptr   theShape,
                                                 const CORBA::Long       theShapeType,
                                                 GEOM::GEOM_Object_ptr   theAxis,
                                                 GEOM::GEOM_Object_ptr   thePnt,
                                                 const CORBA::Double     theRadius,
                                                 const GEOM::shape_state theState)
{
  GEOM::ListOfGO_var aSeq = new GEOM::ListOfGO;

  //Set a not done flag
  GetOperations()->SetNotDone();

  //Get the reference objects
  Handle(GEOM_Object) aShape = GetObjectImpl(theShape);
  Handle(GEOM_Object) anAxis = GetObjectImpl(theAxis);
  Handle(GEOM_Object) aPnt   = GetObjectImpl(thePnt);

  if (aShape.IsNull() || anAxis.IsNull() || aPnt.IsNull()) return aSeq._retn();

  //Get Shapes On Cylinder
  Handle(TColStd_HSequenceOfTransient) aHSeq = GetOperations()->GetShapesOnCylinderWithLocation
    (aShape, theShapeType, anAxis, aPnt, theRadius, ShapeState(theState));
  if (!GetOperations()->IsDone() || aHSeq.IsNull())
    return aSeq._retn();

  Standard_Integer aLength = aHSeq->Length();
  aSeq->length(aLength);
  for (Standard_Integer i = 1; i <= aLength; i++)
    aSeq[i-1] = GetObject(Handle(GEOM_Object)::DownCast(aHSeq->Value(i)));

  return aSeq._retn();
}

//=============================================================================
/*!
 *  GetShapesOnSphere
 */
//=============================================================================
GEOM::ListOfGO* GEOM_IShapesOperations_i::GetShapesOnSphere
                                                (GEOM::GEOM_Object_ptr   theShape,
                                                 const CORBA::Long       theShapeType,
                                                 GEOM::GEOM_Object_ptr   theCenter,
                                                 const CORBA::Double     theRadius,
                                                 const GEOM::shape_state theState)
{
  GEOM::ListOfGO_var aSeq = new GEOM::ListOfGO;

  //Set a not done flag
  GetOperations()->SetNotDone();

  //Get the reference objects
  Handle(GEOM_Object) aShape = GetObjectImpl(theShape);
  Handle(GEOM_Object) aCenter = GetObjectImpl(theCenter);

  if (aShape.IsNull() || aCenter.IsNull()) return aSeq._retn();

  //Get Shapes On Sphere
  Handle(TColStd_HSequenceOfTransient) aHSeq = GetOperations()->GetShapesOnSphere
    (aShape, theShapeType, aCenter, theRadius, ShapeState(theState));
  if (!GetOperations()->IsDone() || aHSeq.IsNull())
    return aSeq._retn();

  Standard_Integer aLength = aHSeq->Length();
  aSeq->length(aLength);
  for (Standard_Integer i = 1; i <= aLength; i++)
    aSeq[i-1] = GetObject(Handle(GEOM_Object)::DownCast(aHSeq->Value(i)));

  return aSeq._retn();
}

//=============================================================================
/*!
 *  GetShapesOnQuadrangle
 */
//=============================================================================
GEOM::ListOfGO* GEOM_IShapesOperations_i::GetShapesOnQuadrangle
                                                (GEOM::GEOM_Object_ptr theShape,
                                                 CORBA::Long           theShapeType,
                                                 GEOM::GEOM_Object_ptr theTopLeftPoint,
                                                 GEOM::GEOM_Object_ptr theTopRigthPoint,
                                                 GEOM::GEOM_Object_ptr theBottomLeftPoint,
                                                 GEOM::GEOM_Object_ptr theBottomRigthPoint,
                                                 GEOM::shape_state     theState)
{
  GEOM::ListOfGO_var aSeq = new GEOM::ListOfGO;

  //Set a not done flag
  GetOperations()->SetNotDone();

  //Get the reference objects
  Handle(GEOM_Object) aShape = GetObjectImpl(theShape);
  Handle(GEOM_Object) aTopLeftPoint = GetObjectImpl(theTopLeftPoint);
  Handle(GEOM_Object) aTopRigthPoint = GetObjectImpl(theTopRigthPoint);
  Handle(GEOM_Object) aBottomLeftPoint = GetObjectImpl(theBottomLeftPoint);
  Handle(GEOM_Object) aBottomRigthPoint = GetObjectImpl(theBottomRigthPoint);

  if (aShape.IsNull() ||
      aTopLeftPoint.IsNull() ||
      aTopRigthPoint.IsNull() ||
      aBottomLeftPoint.IsNull() ||
      aBottomRigthPoint.IsNull())
    return aSeq._retn();

  //Get Shapes On Quadrangle
  Handle(TColStd_HSequenceOfTransient) aHSeq = GetOperations()->GetShapesOnQuadrangle
    (aShape, theShapeType,
     aTopLeftPoint, aTopRigthPoint, aBottomLeftPoint, aBottomRigthPoint,
     ShapeState(theState));
  if (!GetOperations()->IsDone() || aHSeq.IsNull())
    return aSeq._retn();

  Standard_Integer aLength = aHSeq->Length();
  aSeq->length(aLength);
  for (Standard_Integer i = 1; i <= aLength; i++)
    aSeq[i-1] = GetObject(Handle(GEOM_Object)::DownCast(aHSeq->Value(i)));

  return aSeq._retn();
}

//=============================================================================
/*!
 *  GetShapesOnPlaneIDs
 */
//=============================================================================
GEOM::ListOfLong* GEOM_IShapesOperations_i::GetShapesOnPlaneIDs
                                                (GEOM::GEOM_Object_ptr   theShape,
                                                 const CORBA::Long       theShapeType,
                                                 GEOM::GEOM_Object_ptr   theAx1,
                                                 const GEOM::shape_state theState)
{
  GEOM::ListOfLong_var aSeq = new GEOM::ListOfLong;

  //Set a not done flag
  GetOperations()->SetNotDone();

  //Get the reference objects
  Handle(GEOM_Object) aShape = GetObjectImpl(theShape);
  Handle(GEOM_Object) anAx1 = GetObjectImpl(theAx1);

  if (aShape.IsNull() || anAx1.IsNull()) return aSeq._retn();

  //Get Shapes On Plane
  Handle(TColStd_HSequenceOfInteger) aHSeq =
    GetOperations()->GetShapesOnPlaneIDs(aShape, theShapeType, anAx1, ShapeState(theState));
  if (!GetOperations()->IsDone() || aHSeq.IsNull())
    return aSeq._retn();

  Standard_Integer aLength = aHSeq->Length();
  aSeq->length(aLength);
  for (Standard_Integer i = 1; i <= aLength; i++)
    aSeq[i-1] = aHSeq->Value(i);

  return aSeq._retn();
}

//=============================================================================
/*!
 *  GetShapesOnPlaneWithLocationIDs
 */
//=============================================================================
GEOM::ListOfLong* GEOM_IShapesOperations_i::GetShapesOnPlaneWithLocationIDs
                                                (GEOM::GEOM_Object_ptr   theShape,
                                                 const CORBA::Long       theShapeType,
                                                 GEOM::GEOM_Object_ptr   theAx1,
                                                 GEOM::GEOM_Object_ptr   thePnt,
                                                 const GEOM::shape_state theState)
{
  GEOM::ListOfLong_var aSeq = new GEOM::ListOfLong;

  //Set a not done flag
  GetOperations()->SetNotDone();

  //Get the reference objects
  Handle(GEOM_Object) aShape = GetObjectImpl(theShape);
  Handle(GEOM_Object) anAx1 = GetObjectImpl(theAx1);
  Handle(GEOM_Object) anPnt = GetObjectImpl(thePnt);

  if (aShape.IsNull() || anAx1.IsNull() || anPnt.IsNull()) return aSeq._retn();

  //Get Shapes On Plane
  Handle(TColStd_HSequenceOfInteger) aHSeq =
    GetOperations()->GetShapesOnPlaneWithLocationIDs(aShape, theShapeType,
                                                     anAx1, anPnt, ShapeState(theState));
  if (!GetOperations()->IsDone() || aHSeq.IsNull())
    return aSeq._retn();

  Standard_Integer aLength = aHSeq->Length();
  aSeq->length(aLength);
  for (Standard_Integer i = 1; i <= aLength; i++)
    aSeq[i-1] = aHSeq->Value(i);

  return aSeq._retn();
}

//=============================================================================
/*!
 *  GetShapesOnCylinderIDs
 */
//=============================================================================
GEOM::ListOfLong* GEOM_IShapesOperations_i::GetShapesOnCylinderIDs
                                                (GEOM::GEOM_Object_ptr   theShape,
                                                 const CORBA::Long       theShapeType,
                                                 GEOM::GEOM_Object_ptr   theAxis,
                                                 const CORBA::Double     theRadius,
                                                 const GEOM::shape_state theState)
{
  GEOM::ListOfLong_var aSeq = new GEOM::ListOfLong;

  //Set a not done flag
  GetOperations()->SetNotDone();

  //Get the reference objects
  Handle(GEOM_Object) aShape = GetObjectImpl(theShape);
  Handle(GEOM_Object) anAxis = GetObjectImpl(theAxis);

  if (aShape.IsNull() || anAxis.IsNull()) return aSeq._retn();

  //Get Shapes On Cylinder
  Handle(TColStd_HSequenceOfInteger) aHSeq = GetOperations()->GetShapesOnCylinderIDs
    (aShape, theShapeType, anAxis, theRadius, ShapeState(theState));
  if (!GetOperations()->IsDone() || aHSeq.IsNull())
    return aSeq._retn();

  Standard_Integer aLength = aHSeq->Length();
  aSeq->length(aLength);
  for (Standard_Integer i = 1; i <= aLength; i++)
    aSeq[i-1] = aHSeq->Value(i);

  return aSeq._retn();
}

//=============================================================================
/*!
 *  GetShapesOnCylinderWithLocationIDs
 */
//=============================================================================
GEOM::ListOfLong* GEOM_IShapesOperations_i::GetShapesOnCylinderWithLocationIDs
                                                (GEOM::GEOM_Object_ptr   theShape,
                                                 const CORBA::Long       theShapeType,
                                                 GEOM::GEOM_Object_ptr   theAxis,
                                                 GEOM::GEOM_Object_ptr   thePnt,
                                                 const CORBA::Double     theRadius,
                                                 const GEOM::shape_state theState)
{
  GEOM::ListOfLong_var aSeq = new GEOM::ListOfLong;

  //Set a not done flag
  GetOperations()->SetNotDone();

  //Get the reference objects
  Handle(GEOM_Object) aShape = GetObjectImpl(theShape);
  Handle(GEOM_Object) anAxis = GetObjectImpl(theAxis);
  Handle(GEOM_Object) aPnt   = GetObjectImpl(thePnt);

  if (aShape.IsNull() || anAxis.IsNull() || aPnt.IsNull()) return aSeq._retn();

  //Get Shapes On Cylinder
  Handle(TColStd_HSequenceOfInteger) aHSeq = GetOperations()->GetShapesOnCylinderWithLocationIDs
    (aShape, theShapeType, anAxis, aPnt, theRadius, ShapeState(theState));
  if (!GetOperations()->IsDone() || aHSeq.IsNull())
    return aSeq._retn();

  Standard_Integer aLength = aHSeq->Length();
  aSeq->length(aLength);
  for (Standard_Integer i = 1; i <= aLength; i++)
    aSeq[i-1] = aHSeq->Value(i);

  return aSeq._retn();
}

//=============================================================================
/*!
 *  GetShapesOnSphereIDs
 */
//=============================================================================
GEOM::ListOfLong* GEOM_IShapesOperations_i::GetShapesOnSphereIDs
                                                (GEOM::GEOM_Object_ptr   theShape,
                                                 const CORBA::Long       theShapeType,
                                                 GEOM::GEOM_Object_ptr   theCenter,
                                                 const CORBA::Double     theRadius,
                                                 const GEOM::shape_state theState)
{
  GEOM::ListOfLong_var aSeq = new GEOM::ListOfLong;

  //Set a not done flag
  GetOperations()->SetNotDone();

  //Get the reference objects
  Handle(GEOM_Object) aShape = GetObjectImpl(theShape);
  Handle(GEOM_Object) aCenter = GetObjectImpl(theCenter);

  if (aShape.IsNull() || aCenter.IsNull()) return aSeq._retn();

  //Get Shapes On Sphere
  Handle(TColStd_HSequenceOfInteger) aHSeq = GetOperations()->GetShapesOnSphereIDs
    (aShape, theShapeType, aCenter, theRadius, ShapeState(theState));
  if (!GetOperations()->IsDone() || aHSeq.IsNull())
    return aSeq._retn();

  Standard_Integer aLength = aHSeq->Length();
  aSeq->length(aLength);
  for (Standard_Integer i = 1; i <= aLength; i++)
    aSeq[i-1] = aHSeq->Value(i);

  return aSeq._retn();
}

//=============================================================================
/*!
 *  GetShapesOnQuadrangleIDs
 */
//=============================================================================
GEOM::ListOfLong* GEOM_IShapesOperations_i::GetShapesOnQuadrangleIDs
                                                (GEOM::GEOM_Object_ptr theShape,
                                                 CORBA::Long           theShapeType,
                                                 GEOM::GEOM_Object_ptr theTopLeftPoint,
                                                 GEOM::GEOM_Object_ptr theTopRigthPoint,
                                                 GEOM::GEOM_Object_ptr theBottomLeftPoint,
                                                 GEOM::GEOM_Object_ptr theBottomRigthPoint,
                                                 GEOM::shape_state     theState)
{
  GEOM::ListOfLong_var aSeq = new GEOM::ListOfLong;

  //Set a not done flag
  GetOperations()->SetNotDone();

  //Get the reference objects
  Handle(GEOM_Object) aShape = GetObjectImpl(theShape);
  Handle(GEOM_Object) aTopLeftPoint = GetObjectImpl(theTopLeftPoint);
  Handle(GEOM_Object) aTopRigthPoint = GetObjectImpl(theTopRigthPoint);
  Handle(GEOM_Object) aBottomLeftPoint = GetObjectImpl(theBottomLeftPoint);
  Handle(GEOM_Object) aBottomRigthPoint = GetObjectImpl(theBottomRigthPoint);

  if (aShape.IsNull() ||
      aTopLeftPoint.IsNull() ||
      aTopRigthPoint.IsNull() ||
      aBottomLeftPoint.IsNull() ||
      aBottomRigthPoint.IsNull() )
    return aSeq._retn();

  //Get Shapes On Quadrangle
  Handle(TColStd_HSequenceOfInteger) aHSeq = GetOperations()->GetShapesOnQuadrangleIDs
    (aShape, theShapeType,
     aTopLeftPoint, aTopRigthPoint, aBottomLeftPoint, aBottomRigthPoint,
     ShapeState(theState));
  if (!GetOperations()->IsDone() || aHSeq.IsNull())
    return aSeq._retn();

  Standard_Integer aLength = aHSeq->Length();
  aSeq->length(aLength);
  for (Standard_Integer i = 1; i <= aLength; i++)
    aSeq[i-1] = aHSeq->Value(i);

  return aSeq._retn();
}

//=============================================================================
/*!
 *  GetShapesOnBox
 */
//=============================================================================
GEOM::ListOfGO* GEOM_IShapesOperations_i::GetShapesOnBox
                                                (GEOM::GEOM_Object_ptr theBox,
                                                 GEOM::GEOM_Object_ptr theShape,
                                                 CORBA::Long           theShapeType,
                                                 GEOM::shape_state     theState)
{
  GEOM::ListOfGO_var aSeq = new GEOM::ListOfGO;

  //Set a not done flag
  GetOperations()->SetNotDone();

  //Get the reference objects
  Handle(GEOM_Object) aShape = GetObjectImpl(theShape);
  Handle(GEOM_Object) aBox = GetObjectImpl(theBox);

  if (aShape.IsNull() || aBox.IsNull() )
    return aSeq._retn();

  //Get Shapes On Box
  Handle(TColStd_HSequenceOfTransient) aHSeq = GetOperations()->GetShapesOnBox
    (aBox,aShape, theShapeType,ShapeState(theState));
  if (!GetOperations()->IsDone() || aHSeq.IsNull())
    return aSeq._retn();

  Standard_Integer aLength = aHSeq->Length();
  aSeq->length(aLength);
  for (Standard_Integer i = 1; i <= aLength; i++)
    aSeq[i-1] = GetObject(Handle(GEOM_Object)::DownCast(aHSeq->Value(i)));

  return aSeq._retn();
}

//=============================================================================
/*!
 *  GetShapesOnQuadrangleIDs
 */
//=============================================================================
GEOM::ListOfLong* GEOM_IShapesOperations_i::GetShapesOnBoxIDs
                                                (GEOM::GEOM_Object_ptr theBox,
                                                 GEOM::GEOM_Object_ptr theShape,
                                                 CORBA::Long           theShapeType,
                                                 GEOM::shape_state     theState)
{
  GEOM::ListOfLong_var aSeq = new GEOM::ListOfLong;

  //Set a not done flag
  GetOperations()->SetNotDone();

  //Get the reference objects
  Handle(GEOM_Object) aShape = GetObjectImpl(theShape);
  Handle(GEOM_Object) aBox = GetObjectImpl(theBox);

  if (aShape.IsNull() || aBox.IsNull() )
    return aSeq._retn();

  //Get Shapes On Box
  Handle(TColStd_HSequenceOfInteger) aHSeq = GetOperations()->GetShapesOnBoxIDs
    (aBox,aShape, theShapeType,ShapeState(theState));
  if (!GetOperations()->IsDone() || aHSeq.IsNull())
    return aSeq._retn();

  Standard_Integer aLength = aHSeq->Length();
  aSeq->length(aLength);
  for (Standard_Integer i = 1; i <= aLength; i++)
    aSeq[i-1] = aHSeq->Value(i);

  return aSeq._retn();
}


//=============================================================================
/*!
 *  GetShapesOnShape
 */
//=============================================================================
GEOM::ListOfGO* GEOM_IShapesOperations_i::GetShapesOnShape
                                           (GEOM::GEOM_Object_ptr theCheckShape,
                                            GEOM::GEOM_Object_ptr theShape,
                                            CORBA::Short          theShapeType,
                                            GEOM::shape_state     theState)
{
  GEOM::ListOfGO_var aSeq = new GEOM::ListOfGO;

  //Set a not done flag
  GetOperations()->SetNotDone();

  //Get the reference objects
  Handle(GEOM_Object) aShape = GetObjectImpl(theShape);
  Handle(GEOM_Object) aCheckShape = GetObjectImpl(theCheckShape);

  if (aShape.IsNull() || aCheckShape.IsNull() )
    return aSeq._retn();

  //Get Shapes On Shape
  Handle(TColStd_HSequenceOfTransient) aHSeq = GetOperations()->GetShapesOnShape
    (aCheckShape,aShape, theShapeType,ShapeState(theState));

  if (!GetOperations()->IsDone() || aHSeq.IsNull())
    return aSeq._retn();

  Standard_Integer aLength = aHSeq->Length();
  aSeq->length(aLength);
  for (Standard_Integer i = 1; i <= aLength; i++)
    aSeq[i-1] = GetObject(Handle(GEOM_Object)::DownCast(aHSeq->Value(i)));

  return aSeq._retn();
}


//=============================================================================
/*!
 *  GetShapesOnShapeAsCompound
 */
//=============================================================================
GEOM::GEOM_Object_ptr GEOM_IShapesOperations_i::GetShapesOnShapeAsCompound
                                           (GEOM::GEOM_Object_ptr theCheckShape,
                                            GEOM::GEOM_Object_ptr theShape,
                                            CORBA::Short          theShapeType,
                                            GEOM::shape_state     theState)
{
  GEOM::GEOM_Object_var aGEOMObject;

  //Set a not done flag
  GetOperations()->SetNotDone();

  //Get the reference objects
  Handle(GEOM_Object) aShape = GetObjectImpl(theShape);
  Handle(GEOM_Object) aCheckShape = GetObjectImpl(theCheckShape);

  if (aShape.IsNull() || aCheckShape.IsNull() )
    return aGEOMObject._retn();

  //Get Shapes On Shape
  Handle(GEOM_Object) anObject = GetOperations()->GetShapesOnShapeAsCompound
    (aCheckShape,aShape, theShapeType,ShapeState(theState));

  if (anObject.IsNull())
    return aGEOMObject._retn();

  return GetObject(anObject);
}


//=============================================================================
/*!
 *  GetShapesOnShapeIDs
 */
//=============================================================================
GEOM::ListOfLong* GEOM_IShapesOperations_i::GetShapesOnShapeIDs
                                           (GEOM::GEOM_Object_ptr theCheckShape,
                                            GEOM::GEOM_Object_ptr theShape,
                                            CORBA::Short          theShapeType,
                                            GEOM::shape_state     theState)
{
  GEOM::ListOfLong_var aSeq = new GEOM::ListOfLong;

  //Set a not done flag
  GetOperations()->SetNotDone();

  //Get the reference objects
  Handle(GEOM_Object) aShape = GetObjectImpl(theShape);
  Handle(GEOM_Object) aCheckShape = GetObjectImpl(theCheckShape);

  if (aShape.IsNull() || aCheckShape.IsNull() )
    return aSeq._retn();

  //Get Shapes On Shape
  Handle(TColStd_HSequenceOfInteger) aHSeq = GetOperations()->GetShapesOnShapeIDs
    (aCheckShape,aShape, theShapeType,ShapeState(theState));
  if (!GetOperations()->IsDone() || aHSeq.IsNull())
    return aSeq._retn();

  Standard_Integer aLength = aHSeq->Length();
  aSeq->length(aLength);
  for (Standard_Integer i = 1; i <= aLength; i++)
    aSeq[i-1] = aHSeq->Value(i);

  return aSeq._retn();
}


//=============================================================================
/*!
 *  GetInPlace
 */
//=============================================================================
GEOM::GEOM_Object_ptr GEOM_IShapesOperations_i::GetInPlace
                                          (GEOM::GEOM_Object_ptr theShapeWhere,
                                           GEOM::GEOM_Object_ptr theShapeWhat)
{
  GEOM::GEOM_Object_var aGEOMObject;

  //Set a not done flag
  GetOperations()->SetNotDone();

  //Get the reference objects
  Handle(GEOM_Object) aShapeWhere = GetObjectImpl(theShapeWhere);
  Handle(GEOM_Object) aShapeWhat = GetObjectImpl(theShapeWhat);

  if (aShapeWhere.IsNull() ||
      aShapeWhat.IsNull()) return aGEOMObject._retn();

  //Get Shapes in place of aShapeWhat
  Handle(GEOM_Object) anObject =
    GetOperations()->GetInPlace(aShapeWhere, aShapeWhat);
  if (!GetOperations()->IsDone() || anObject.IsNull())
    return aGEOMObject._retn();

  return GetObject(anObject);
}

//=============================================================================
/*!
 *  GetInPlaceOld
 */
//=============================================================================
GEOM::GEOM_Object_ptr GEOM_IShapesOperations_i::GetInPlaceOld
                                          (GEOM::GEOM_Object_ptr theShapeWhere,
                                           GEOM::GEOM_Object_ptr theShapeWhat)
{
  GEOM::GEOM_Object_var aGEOMObject;

  //Set a not done flag
  GetOperations()->SetNotDone();

  //Get the reference objects
  Handle(GEOM_Object) aShapeWhere = GetObjectImpl(theShapeWhere);
  Handle(GEOM_Object) aShapeWhat = GetObjectImpl(theShapeWhat);

  if (aShapeWhere.IsNull() ||
      aShapeWhat.IsNull()) return aGEOMObject._retn();

  //Get Shapes in place of aShapeWhat
  Handle(GEOM_Object) anObject =
    GetOperations()->GetInPlaceOld(aShapeWhere, aShapeWhat);
  if (!GetOperations()->IsDone() || anObject.IsNull())
    return aGEOMObject._retn();

  return GetObject(anObject);
}

//=============================================================================
/*!
 *  GetInPlaceByHistory
 */
//=============================================================================
GEOM::GEOM_Object_ptr GEOM_IShapesOperations_i::GetInPlaceByHistory
                                          (GEOM::GEOM_Object_ptr theShapeWhere,
                                           GEOM::GEOM_Object_ptr theShapeWhat)
{
  GEOM::GEOM_Object_var aGEOMObject;

  //Set a not done flag
  GetOperations()->SetNotDone();

  //Get the reference objects
  Handle(GEOM_Object) aShapeWhere = GetObjectImpl(theShapeWhere);
  Handle(GEOM_Object) aShapeWhat = GetObjectImpl(theShapeWhat);

  if (aShapeWhere.IsNull() ||
      aShapeWhat.IsNull()) return aGEOMObject._retn();

  //Get Shapes in place of aShapeWhat
  Handle(GEOM_Object) anObject =
    GetOperations()->GetInPlaceByHistory(aShapeWhere, aShapeWhat);
  if (!GetOperations()->IsDone() || anObject.IsNull())
    return aGEOMObject._retn();

  return GetObject(anObject);
}

//=============================================================================
/*!
 *  GetSame
 */
//=============================================================================
GEOM::GEOM_Object_ptr GEOM_IShapesOperations_i::GetSame
                                          (GEOM::GEOM_Object_ptr theShapeWhere,
                                           GEOM::GEOM_Object_ptr theShapeWhat)
{
  GEOM::GEOM_Object_var aGEOMObject;

  //Set a not done flag
  GetOperations()->SetNotDone();

  //Get the reference objects
  Handle(GEOM_Object) aShapeWhere = GetObjectImpl(theShapeWhere);
  Handle(GEOM_Object) aShapeWhat = GetObjectImpl(theShapeWhat);

  if (aShapeWhere.IsNull() ||
      aShapeWhat.IsNull()) return aGEOMObject._retn();

  //Get Shapes in place of aShapeWhat
  Handle(GEOM_Object) anObject =
    GetOperations()->GetSame(aShapeWhere, aShapeWhat);
  if (!GetOperations()->IsDone() || anObject.IsNull())
    return aGEOMObject._retn();

  return GetObject(anObject);
}

//=============================================================================
/*!
 *  GetSameIDs
 */
//=============================================================================
GEOM::ListOfLong* GEOM_IShapesOperations_i::GetSameIDs
                                          (GEOM::GEOM_Object_ptr theShapeWhere,
                                           GEOM::GEOM_Object_ptr theShapeWhat) {
  GEOM::ListOfLong_var aSeq = new GEOM::ListOfLong;

  //Get the reference objects
  Handle(GEOM_Object) aShapeWhere = GetObjectImpl(theShapeWhere);
  Handle(GEOM_Object) aShapeWhat = GetObjectImpl(theShapeWhat);

  if (aShapeWhere.IsNull() ||
      aShapeWhat.IsNull()) return aSeq._retn();


  Handle(TColStd_HSequenceOfInteger) aHSeq =
    GetOperations()->GetSameIDs(aShapeWhere, aShapeWhat);

  if (!GetOperations()->IsDone() || aHSeq.IsNull()) return aSeq._retn();

  Standard_Integer aLength = aHSeq->Length();
  aSeq->length(aLength);
  for (Standard_Integer i = 1; i <= aLength; i++)
    aSeq[i-1] = aHSeq->Value(i);

  return aSeq._retn();
}

//=============================================================================
/*!
<<<<<<< HEAD
 *  GetSubShapeEdgeSorted
 */
//=============================================================================
GEOM::ListOfGO* GEOM_IShapesOperations_i::GetSubShapeEdgeSorted
                                        (GEOM::GEOM_Object_ptr theShape,
                                         GEOM::GEOM_Object_ptr theStartPoint)
{
  GEOM::ListOfGO_var aSeq = new GEOM::ListOfGO;
=======
 *  ExtendEdge
 */
//=============================================================================
GEOM::GEOM_Object_ptr GEOM_IShapesOperations_i::ExtendEdge
                                  (GEOM::GEOM_Object_ptr theEdge,
                                   CORBA::Double         theMin,
                                   CORBA::Double         theMax)
{
  GEOM::GEOM_Object_var aGEOMObject;
>>>>>>> 16b1d9dd

  //Set a not done flag
  GetOperations()->SetNotDone();

  //Get the reference objects
<<<<<<< HEAD
  Handle(GEOM_Object) aShape      = GetObjectImpl(theShape);
  Handle(GEOM_Object) aStartPoint = GetObjectImpl(theStartPoint);

  if (aShape.IsNull() || aStartPoint.IsNull()) {
    return aSeq._retn();
  }

  //Get Shapes On Shape
  Handle(TColStd_HSequenceOfTransient) aHSeq =
      GetOperations()->GetSubShapeEdgeSorted(aShape, aStartPoint);

  if (!GetOperations()->IsDone() || aHSeq.IsNull())
    return aSeq._retn();

  const Standard_Integer aLength = aHSeq->Length();
  Standard_Integer       i;

  aSeq->length(aLength);

  for (i = 1; i <= aLength; i++) {
    aSeq[i-1] = GetObject(Handle(GEOM_Object)::DownCast(aHSeq->Value(i)));
  }

  return aSeq._retn();
=======
  Handle(GEOM_Object) anEdge = GetObjectImpl(theEdge);

  if (anEdge.IsNull()) {
    return aGEOMObject._retn();
  }

  //Get Shapes in place of aShapeWhat
  Handle(GEOM_Object) aNewEdge =
    GetOperations()->ExtendEdge(anEdge, theMin, theMax);

  if (!GetOperations()->IsDone() || aNewEdge.IsNull()) {
    return aGEOMObject._retn();
  }

  return GetObject(aNewEdge);
}

//=============================================================================
/*!
 *  ExtendFace
 */
//=============================================================================
GEOM::GEOM_Object_ptr GEOM_IShapesOperations_i::ExtendFace
                                  (GEOM::GEOM_Object_ptr theFace,
                                   CORBA::Double         theUMin,
                                   CORBA::Double         theUMax,
                                   CORBA::Double         theVMin,
                                   CORBA::Double         theVMax)
{
  GEOM::GEOM_Object_var aGEOMObject;

  //Set a not done flag
  GetOperations()->SetNotDone();

  //Get the reference objects
  Handle(GEOM_Object) aFace = GetObjectImpl(theFace);

  if (aFace.IsNull()) {
    return aGEOMObject._retn();
  }

  //Get Shapes in place of aShapeWhat
  Handle(GEOM_Object) aNewFace =
    GetOperations()->ExtendFace(aFace, theUMin, theUMax, theVMin, theVMax);

  if (!GetOperations()->IsDone() || aNewFace.IsNull()) {
    return aGEOMObject._retn();
  }

  return GetObject(aNewFace);
}

//=============================================================================
/*!
 *  MakeSurfaceFromFace
 */
//=============================================================================
GEOM::GEOM_Object_ptr GEOM_IShapesOperations_i::MakeSurfaceFromFace
                                  (GEOM::GEOM_Object_ptr theFace)
{
  GEOM::GEOM_Object_var aGEOMObject;

  //Set a not done flag
  GetOperations()->SetNotDone();

  //Get the reference object
  Handle(GEOM_Object) aFace = GetObjectImpl(theFace);

  if (aFace.IsNull()) {
    return aGEOMObject._retn();
  }

  //Get Shapes in place of aShapeWhat
  Handle(GEOM_Object) aNewFace = GetOperations()->MakeSurfaceFromFace(aFace);

  if (!GetOperations()->IsDone() || aNewFace.IsNull()) {
    return aGEOMObject._retn();
  }

  return GetObject(aNewFace);
>>>>>>> 16b1d9dd
}<|MERGE_RESOLUTION|>--- conflicted
+++ resolved
@@ -2020,16 +2020,6 @@
 
 //=============================================================================
 /*!
-<<<<<<< HEAD
- *  GetSubShapeEdgeSorted
- */
-//=============================================================================
-GEOM::ListOfGO* GEOM_IShapesOperations_i::GetSubShapeEdgeSorted
-                                        (GEOM::GEOM_Object_ptr theShape,
-                                         GEOM::GEOM_Object_ptr theStartPoint)
-{
-  GEOM::ListOfGO_var aSeq = new GEOM::ListOfGO;
-=======
  *  ExtendEdge
  */
 //=============================================================================
@@ -2039,38 +2029,11 @@
                                    CORBA::Double         theMax)
 {
   GEOM::GEOM_Object_var aGEOMObject;
->>>>>>> 16b1d9dd
-
-  //Set a not done flag
-  GetOperations()->SetNotDone();
-
-  //Get the reference objects
-<<<<<<< HEAD
-  Handle(GEOM_Object) aShape      = GetObjectImpl(theShape);
-  Handle(GEOM_Object) aStartPoint = GetObjectImpl(theStartPoint);
-
-  if (aShape.IsNull() || aStartPoint.IsNull()) {
-    return aSeq._retn();
-  }
-
-  //Get Shapes On Shape
-  Handle(TColStd_HSequenceOfTransient) aHSeq =
-      GetOperations()->GetSubShapeEdgeSorted(aShape, aStartPoint);
-
-  if (!GetOperations()->IsDone() || aHSeq.IsNull())
-    return aSeq._retn();
-
-  const Standard_Integer aLength = aHSeq->Length();
-  Standard_Integer       i;
-
-  aSeq->length(aLength);
-
-  for (i = 1; i <= aLength; i++) {
-    aSeq[i-1] = GetObject(Handle(GEOM_Object)::DownCast(aHSeq->Value(i)));
-  }
-
-  return aSeq._retn();
-=======
+
+  //Set a not done flag
+  GetOperations()->SetNotDone();
+
+  //Get the reference objects
   Handle(GEOM_Object) anEdge = GetObjectImpl(theEdge);
 
   if (anEdge.IsNull()) {
@@ -2151,5 +2114,45 @@
   }
 
   return GetObject(aNewFace);
->>>>>>> 16b1d9dd
+}
+
+//=============================================================================
+/*!
+ *  GetSubShapeEdgeSorted
+ */
+//=============================================================================
+GEOM::ListOfGO* GEOM_IShapesOperations_i::GetSubShapeEdgeSorted
+                                        (GEOM::GEOM_Object_ptr theShape,
+                                         GEOM::GEOM_Object_ptr theStartPoint)
+{
+  GEOM::ListOfGO_var aSeq = new GEOM::ListOfGO;
+
+  //Set a not done flag
+  GetOperations()->SetNotDone();
+
+  //Get the reference objects
+  Handle(GEOM_Object) aShape      = GetObjectImpl(theShape);
+  Handle(GEOM_Object) aStartPoint = GetObjectImpl(theStartPoint);
+
+  if (aShape.IsNull() || aStartPoint.IsNull()) {
+    return aSeq._retn();
+  }
+
+  //Get Shapes On Shape
+  Handle(TColStd_HSequenceOfTransient) aHSeq =
+      GetOperations()->GetSubShapeEdgeSorted(aShape, aStartPoint);
+
+  if (!GetOperations()->IsDone() || aHSeq.IsNull())
+    return aSeq._retn();
+
+  const Standard_Integer aLength = aHSeq->Length();
+  Standard_Integer       i;
+
+  aSeq->length(aLength);
+
+  for (i = 1; i <= aLength; i++) {
+    aSeq[i-1] = GetObject(Handle(GEOM_Object)::DownCast(aHSeq->Value(i)));
+  }
+
+  return aSeq._retn();
 }