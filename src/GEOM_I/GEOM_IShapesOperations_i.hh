// Copyright (C) 2007-2014  CEA/DEN, EDF R&D, OPEN CASCADE
//
// Copyright (C) 2003-2007  OPEN CASCADE, EADS/CCR, LIP6, CEA/DEN,
// CEDRAT, EDF R&D, LEG, PRINCIPIA R&D, BUREAU VERITAS
//
// This library is free software; you can redistribute it and/or
// modify it under the terms of the GNU Lesser General Public
// License as published by the Free Software Foundation; either
// version 2.1 of the License, or (at your option) any later version.
//
// This library is distributed in the hope that it will be useful,
// but WITHOUT ANY WARRANTY; without even the implied warranty of
// MERCHANTABILITY or FITNESS FOR A PARTICULAR PURPOSE.  See the GNU
// Lesser General Public License for more details.
//
// You should have received a copy of the GNU Lesser General Public
// License along with this library; if not, write to the Free Software
// Foundation, Inc., 59 Temple Place, Suite 330, Boston, MA  02111-1307 USA
//
// See http://www.salome-platform.org/ or email : webmaster.salome@opencascade.com
//

#ifndef _GEOM_IShapesOperations_i_HeaderFile
#define _GEOM_IShapesOperations_i_HeaderFile

#include "GEOM_GEOM_I.hxx"
#include "GEOMImpl_Gen.hxx"

#include <SALOMEconfig.h>

#include CORBA_SERVER_HEADER(GEOM_Gen)
#include "GEOM_IOperations_i.hh"
#include "GEOM_Object_i.hh"

#include "GEOMImpl_IShapesOperations.hxx"

class GEOM_I_EXPORT GEOM_IShapesOperations_i :
    public virtual POA_GEOM::GEOM_IShapesOperations,
    public virtual GEOM_IOperations_i
{
 public:
  GEOM_IShapesOperations_i (PortableServer::POA_ptr       thePOA,
                            GEOM::GEOM_Gen_ptr            theEngine,
                            ::GEOMImpl_IShapesOperations* theImpl);
  ~GEOM_IShapesOperations_i();

  GEOM::GEOM_Object_ptr MakeEdge (GEOM::GEOM_Object_ptr thePnt1,
                                  GEOM::GEOM_Object_ptr thePnt2);

  GEOM::GEOM_Object_ptr MakeEdgeOnCurveByLength (GEOM::GEOM_Object_ptr theCurve,
                                                 CORBA::Double         theLength,
                                                 GEOM::GEOM_Object_ptr theStartPoint);

  GEOM::GEOM_Object_ptr MakeEdgeWire (GEOM::GEOM_Object_ptr theWire,
				      const CORBA::Double theLinearTolerance,
				      const CORBA::Double theAngularTolerance);

  GEOM::GEOM_Object_ptr MakeWire (const GEOM::ListOfGO& theEdgesAndWires,
                                  const CORBA::Double   theTolerance);

  GEOM::GEOM_Object_ptr MakeFace (GEOM::GEOM_Object_ptr theWire,
                                  CORBA::Boolean  isPlanarWanted);

  GEOM::GEOM_Object_ptr MakeFaceWires (const GEOM::ListOfGO& theWires,
                                       CORBA::Boolean  isPlanarWanted);

  GEOM::GEOM_Object_ptr MakeFaceFromSurface(GEOM::GEOM_Object_ptr theFace,
                                            GEOM::GEOM_Object_ptr theWire);

  GEOM::GEOM_Object_ptr MakeFaceWithConstraints (const GEOM::ListOfGO& theConstraints);
  
  GEOM::GEOM_Object_ptr MakeShell (const GEOM::ListOfGO& theFacesAndShells);

  GEOM::GEOM_Object_ptr MakeSolidShell (GEOM::GEOM_Object_ptr theShell);

  GEOM::GEOM_Object_ptr MakeSolidShells (const GEOM::ListOfGO& theShells);

  GEOM::GEOM_Object_ptr MakeCompound (const GEOM::ListOfGO& theShapes);

  GEOM::GEOM_Object_ptr MakeSolidFromConnectedFaces (const GEOM::ListOfGO& theFacesOrShells,
                                                     CORBA::Boolean isIntersect);

  GEOM::GEOM_Object_ptr MakeGlueFaces (const GEOM::ListOfGO& theShape,
                                       CORBA::Double         theTolerance,
                                       CORBA::Boolean        doKeepNonSolids);

  GEOM::ListOfGO* GetGlueFaces (const GEOM::ListOfGO& theShape,
                                CORBA::Double         theTolerance);

  GEOM::GEOM_Object_ptr MakeGlueFacesByList (const GEOM::ListOfGO& theShape,
                                             CORBA::Double         theTolerance,
                                             const GEOM::ListOfGO& theFaces,
                                             CORBA::Boolean doKeepNonSolids,
                                             CORBA::Boolean doGlueAllEdges);

  GEOM::GEOM_Object_ptr MakeGlueEdges (const GEOM::ListOfGO& theShape,
                                       CORBA::Double         theTolerance);

  GEOM::ListOfGO* GetGlueEdges (const GEOM::ListOfGO& theShape,
                                CORBA::Double         theTolerance);

  GEOM::GEOM_Object_ptr MakeGlueEdgesByList (const GEOM::ListOfGO& theShape,
                                             CORBA::Double         theTolerance,
                                             const GEOM::ListOfGO& theEdges);

  GEOM::ListOfGO* GetExistingSubObjects (GEOM::GEOM_Object_ptr theShape,
                                         CORBA::Boolean        theGroupsOnly);

  // For old SubShapeAll()
  // Deprecated, use MakeAllSubShapes() instead
  GEOM::ListOfGO* MakeExplode (GEOM::GEOM_Object_ptr theShape,
                               CORBA::Long           theShapeType,
                               CORBA::Boolean        isSorted);

  GEOM::ListOfGO* MakeAllSubShapes (GEOM::GEOM_Object_ptr theShape,
                                    CORBA::Long           theShapeType,
                                    CORBA::Boolean        isSorted);

  GEOM::ListOfGO* ExtractSubShapes (GEOM::GEOM_Object_ptr theShape,
                                    CORBA::Long           theShapeType,
                                    CORBA::Boolean        isSorted);

  // Deprecated, use GetAllSubShapesIDs() instead
  GEOM::ListOfLong* SubShapeAllIDs (GEOM::GEOM_Object_ptr theShape,
                                    CORBA::Long           theShapeType,
                                    CORBA::Boolean        isSorted);

  GEOM::ListOfLong* GetAllSubShapesIDs (GEOM::GEOM_Object_ptr theShape,
                                        CORBA::Long           theShapeType,
                                        CORBA::Boolean        isSorted);

  GEOM::GEOM_Object_ptr GetSubShape (GEOM::GEOM_Object_ptr theMainShape,
                                     CORBA::Long           theID);

  GEOM::ListOfGO* MakeSubShapes (GEOM::GEOM_Object_ptr theMainShape,
                                 const GEOM::ListOfLong& theIndices);

  CORBA::Long GetSubShapeIndex (GEOM::GEOM_Object_ptr theMainShape,
                                GEOM::GEOM_Object_ptr theSubShape);
  
  GEOM::ListOfLong* GetSubShapesIndices (GEOM::GEOM_Object_ptr theMainShape,
                                         const GEOM::ListOfGO& theSubShapes);

  CORBA::Long GetTopologyIndex (GEOM::GEOM_Object_ptr theMainShape,
                                GEOM::GEOM_Object_ptr theSubShape);

  char* GetShapeTypeString (GEOM::GEOM_Object_ptr theShape);

  CORBA::Boolean IsSubShapeBelongsTo( GEOM::GEOM_Object_ptr theSubobject,
                                      const CORBA::Long theSubObjectIndex,
                                      GEOM::GEOM_Object_ptr theObject,
                                      const CORBA::Long theObjectIndex );

  CORBA::Long NumberOfFaces (GEOM::GEOM_Object_ptr theShape);
  CORBA::Long NumberOfEdges (GEOM::GEOM_Object_ptr theShape);
  CORBA::Long NumberOfSubShapes (GEOM::GEOM_Object_ptr theShape,
                                 const CORBA::Long     theShapeType);

  GEOM::GEOM_Object_ptr ChangeOrientation (GEOM::GEOM_Object_ptr theShape);

  GEOM::ListOfLong* GetFreeFacesIDs (GEOM::GEOM_Object_ptr theShape);

  GEOM::ListOfGO* GetSharedShapes (GEOM::GEOM_Object_ptr theShape1,
                                   GEOM::GEOM_Object_ptr theShape2,
                                   CORBA::Long           theShapeType);

  GEOM::ListOfGO* GetSharedShapesMulti (const GEOM::ListOfGO& theShapes,
                                        CORBA::Long           theShapeType,
                                        CORBA::Boolean        theMultiShare);

  GEOM::ListOfGO* GetShapesOnPlane (GEOM::GEOM_Object_ptr theShape,
                                    CORBA::Long           theShapeType,
                                    GEOM::GEOM_Object_ptr theAx1,
                                    GEOM::shape_state     theState);

  GEOM::ListOfGO* GetShapesOnPlaneWithLocation(GEOM::GEOM_Object_ptr theShape,
                                               CORBA::Long           theShapeType,
                                               GEOM::GEOM_Object_ptr theAx1,
                                               GEOM::GEOM_Object_ptr thePnt,
                                               GEOM::shape_state     theState);

  GEOM::ListOfGO* GetShapesOnCylinder (GEOM::GEOM_Object_ptr theShape,
                                       CORBA::Long           theShapeType,
                                       GEOM::GEOM_Object_ptr theAxis,
                                       CORBA::Double         theRadius,
                                       GEOM::shape_state     theState);

  GEOM::ListOfGO* GetShapesOnCylinderWithLocation (GEOM::GEOM_Object_ptr theShape,
                                                   CORBA::Long           theShapeType,
                                                   GEOM::GEOM_Object_ptr theAxis,
                                                   GEOM::GEOM_Object_ptr thePnt,
                                                   CORBA::Double         theRadius,
                                                   GEOM::shape_state     theState);

  GEOM::ListOfGO* GetShapesOnSphere (GEOM::GEOM_Object_ptr theShape,
                                     CORBA::Long           theShapeType,
                                     GEOM::GEOM_Object_ptr theCenter,
                                     CORBA::Double         theRadius,
                                     GEOM::shape_state     theState);

  GEOM::ListOfGO* GetShapesOnQuadrangle (GEOM::GEOM_Object_ptr theShape,
                                         CORBA::Long           theShapeType,
                                         GEOM::GEOM_Object_ptr theTopLeftPoint,
                                         GEOM::GEOM_Object_ptr theTopRigthPoint,
                                         GEOM::GEOM_Object_ptr theBottomLeftPoint,
                                         GEOM::GEOM_Object_ptr theBottomRigthPoint,
                                         GEOM::shape_state     theState);

  GEOM::ListOfLong* GetShapesOnPlaneIDs (GEOM::GEOM_Object_ptr theShape,
                                         CORBA::Long           theShapeType,
                                         GEOM::GEOM_Object_ptr theAx1,
                                         GEOM::shape_state     theState);

  GEOM::ListOfLong* GetShapesOnPlaneWithLocationIDs (GEOM::GEOM_Object_ptr theShape,
                                                     CORBA::Long           theShapeType,
                                                     GEOM::GEOM_Object_ptr theAx1,
                                                     GEOM::GEOM_Object_ptr thePnt,
                                                     GEOM::shape_state     theState);

  GEOM::ListOfLong* GetShapesOnCylinderIDs (GEOM::GEOM_Object_ptr theShape,
                                            CORBA::Long           theShapeType,
                                            GEOM::GEOM_Object_ptr theAxis,
                                            CORBA::Double         theRadius,
                                            GEOM::shape_state     theState);

  GEOM::ListOfLong* GetShapesOnCylinderWithLocationIDs (GEOM::GEOM_Object_ptr theShape,
                                                        CORBA::Long           theShapeType,
                                                        GEOM::GEOM_Object_ptr theAxis,
                                                        GEOM::GEOM_Object_ptr thePnt,
                                                        CORBA::Double         theRadius,
                                                        GEOM::shape_state     theState);

  GEOM::ListOfLong* GetShapesOnSphereIDs (GEOM::GEOM_Object_ptr theShape,
                                          CORBA::Long           theShapeType,
                                          GEOM::GEOM_Object_ptr theCenter,
                                          CORBA::Double         theRadius,
                                          GEOM::shape_state     theState);

  GEOM::ListOfLong* GetShapesOnQuadrangleIDs (GEOM::GEOM_Object_ptr theShape,
                                              CORBA::Long           theShapeType,
                                              GEOM::GEOM_Object_ptr theTopLeftPoint,
                                              GEOM::GEOM_Object_ptr theTopRigthPoint,
                                              GEOM::GEOM_Object_ptr theBottomLeftPoint,
                                              GEOM::GEOM_Object_ptr theBottomRigthPoint,
                                              GEOM::shape_state     theState);

  GEOM::ListOfGO* GetShapesOnBox (GEOM::GEOM_Object_ptr theBox,
                                  GEOM::GEOM_Object_ptr theShape,
                                  CORBA::Long           theShapeType,
                                  GEOM::shape_state     theState);

  GEOM::ListOfLong* GetShapesOnBoxIDs (GEOM::GEOM_Object_ptr theBox,
                                       GEOM::GEOM_Object_ptr theShape,
                                       CORBA::Long           theShapeType,
                                       GEOM::shape_state     theState);

  GEOM::ListOfGO* GetShapesOnShape (GEOM::GEOM_Object_ptr theSheckShape,
                                    GEOM::GEOM_Object_ptr theShape,
                                    CORBA::Short          theShapeType,
                                    GEOM::shape_state     theState);

  GEOM::GEOM_Object_ptr GetShapesOnShapeAsCompound
                                   (GEOM::GEOM_Object_ptr theSheckShape,
                                    GEOM::GEOM_Object_ptr theShape,
                                    CORBA::Short          theShapeType,
                                    GEOM::shape_state     theState);

  GEOM::ListOfLong* GetShapesOnShapeIDs (GEOM::GEOM_Object_ptr theCheckShape,
                                         GEOM::GEOM_Object_ptr theShape,
                                         CORBA::Short          theShapeType,
                                         GEOM::shape_state     theState);

  GEOM::GEOM_Object_ptr GetInPlace (GEOM::GEOM_Object_ptr theShapeWhere,
                                    GEOM::GEOM_Object_ptr theShapeWhat);

  GEOM::GEOM_Object_ptr GetInPlaceOld (GEOM::GEOM_Object_ptr theShapeWhere,
                                       GEOM::GEOM_Object_ptr theShapeWhat);

  GEOM::GEOM_Object_ptr GetInPlaceByHistory (GEOM::GEOM_Object_ptr theShapeWhere,
                                             GEOM::GEOM_Object_ptr theShapeWhat);

  GEOM::GEOM_Object_ptr GetSame (GEOM::GEOM_Object_ptr theShapeWhere,
                                 GEOM::GEOM_Object_ptr theShapeWhat);

  GEOM::ListOfLong* GetSameIDs  (GEOM::GEOM_Object_ptr theShapeWhere,
                                 GEOM::GEOM_Object_ptr theShapeWhat);

<<<<<<< HEAD
  GEOM::ListOfGO* GetSubShapeEdgeSorted (GEOM::GEOM_Object_ptr theShape,
                                         GEOM::GEOM_Object_ptr theStartPoint);
=======
  GEOM::GEOM_Object_ptr ExtendEdge(GEOM::GEOM_Object_ptr theEdge,
                                   CORBA::Double         theMin,
                                   CORBA::Double         theMax);

  GEOM::GEOM_Object_ptr ExtendFace(GEOM::GEOM_Object_ptr theFace,
                                   CORBA::Double         theUMin,
                                   CORBA::Double         theUMax,
                                   CORBA::Double         theVMin,
                                   CORBA::Double         theVMax);

  GEOM::GEOM_Object_ptr MakeSurfaceFromFace(GEOM::GEOM_Object_ptr theFace);
>>>>>>> 16b1d9dd

  ::GEOMImpl_IShapesOperations* GetOperations()
  { return (::GEOMImpl_IShapesOperations*)GetImpl(); }
};

#endif<|MERGE_RESOLUTION|>--- conflicted
+++ resolved
@@ -285,10 +285,6 @@
   GEOM::ListOfLong* GetSameIDs  (GEOM::GEOM_Object_ptr theShapeWhere,
                                  GEOM::GEOM_Object_ptr theShapeWhat);
 
-<<<<<<< HEAD
-  GEOM::ListOfGO* GetSubShapeEdgeSorted (GEOM::GEOM_Object_ptr theShape,
-                                         GEOM::GEOM_Object_ptr theStartPoint);
-=======
   GEOM::GEOM_Object_ptr ExtendEdge(GEOM::GEOM_Object_ptr theEdge,
                                    CORBA::Double         theMin,
                                    CORBA::Double         theMax);
@@ -300,7 +296,9 @@
                                    CORBA::Double         theVMax);
 
   GEOM::GEOM_Object_ptr MakeSurfaceFromFace(GEOM::GEOM_Object_ptr theFace);
->>>>>>> 16b1d9dd
+
+  GEOM::ListOfGO* GetSubShapeEdgeSorted (GEOM::GEOM_Object_ptr theShape,
+                                         GEOM::GEOM_Object_ptr theStartPoint);
 
   ::GEOMImpl_IShapesOperations* GetOperations()
   { return (::GEOMImpl_IShapesOperations*)GetImpl(); }
