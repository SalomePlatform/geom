#  -*- coding: iso-8859-1 -*-
# Copyright (C) 2007-2016  CEA/DEN, EDF R&D, OPEN CASCADE
#
# This library is free software; you can redistribute it and/or
# modify it under the terms of the GNU Lesser General Public
# License as published by the Free Software Foundation; either
# version 2.1 of the License, or (at your option) any later version.
#
# This library is distributed in the hope that it will be useful,
# but WITHOUT ANY WARRANTY; without even the implied warranty of
# MERCHANTABILITY or FITNESS FOR A PARTICULAR PURPOSE.  See the GNU
# Lesser General Public License for more details.
#
# You should have received a copy of the GNU Lesser General Public
# License along with this library; if not, write to the Free Software
# Foundation, Inc., 59 Temple Place, Suite 330, Boston, MA  02111-1307 USA
#
# See http://www.salome-platform.org/ or email : webmaster.salome@opencascade.com
#

#  GEOM GEOM_SWIG : binding of C++ omplementaion with Python
#  File   : GEOM_ObjectInfo.py
#  Author : Michael ZORIN
#  Module : GEOM
#
import salome
salome.salome_init()
import GEOM
from salome.geom import geomBuilder
geompy = geomBuilder.New()

# Create several objects
obj1 = geompy.MakeVertex(0.,0.,0.)
obj2 = geompy.MakeCircleR(150.)
obj3 = geompy.MakeBoxDXDYDZ(300.,400.,500.)
obj4 = geompy.MakeCylinderRH(100.,200.)
ShapeListCompound = []
ShapeListCompound.append(obj3)
ShapeListCompound.append(obj4)
obj5 = geompy.MakeCompound(ShapeListCompound)

obj1_entry = geompy.addToStudy(obj1, "Object1")
obj2_entry = geompy.addToStudy(obj2, "Object2")
obj3_entry = geompy.addToStudy(obj3, "Object3")
obj4_entry = geompy.addToStudy(obj4, "Object4")
obj5_entry = geompy.addToStudy(obj5, "Object5")

# Get information about objects
hasInfo = geompy.hasObjectInfo()
print("Check if GEOM module provides information about its objects: ", hasInfo)
if hasInfo == True:
<<<<<<< HEAD
    print "Information about first  object: ", geompy.getObjectInfo(obj1_entry)
    print "Information about second object: ", geompy.getObjectInfo(obj2_entry)
    print "Information about third  object: ", geompy.getObjectInfo(obj3_entry)
    print "Information about fourth object: ", geompy.getObjectInfo(obj4_entry)
    print "Information about fifth  object: ", geompy.getObjectInfo(obj5_entry)
=======
    print("Information about first  object: ", geompy.getObjectInfo(salome.myStudyId, obj1_entry))
    print("Information about second object: ", geompy.getObjectInfo(salome.myStudyId, obj2_entry))
    print("Information about third  object: ", geompy.getObjectInfo(salome.myStudyId, obj3_entry))
    print("Information about fourth object: ", geompy.getObjectInfo(salome.myStudyId, obj4_entry))
    print("Information about fifth  object: ", geompy.getObjectInfo(salome.myStudyId, obj5_entry))
>>>>>>> fcba27b3

salome.sg.updateObjBrowser()<|MERGE_RESOLUTION|>--- conflicted
+++ resolved
@@ -49,18 +49,10 @@
 hasInfo = geompy.hasObjectInfo()
 print("Check if GEOM module provides information about its objects: ", hasInfo)
 if hasInfo == True:
-<<<<<<< HEAD
-    print "Information about first  object: ", geompy.getObjectInfo(obj1_entry)
-    print "Information about second object: ", geompy.getObjectInfo(obj2_entry)
-    print "Information about third  object: ", geompy.getObjectInfo(obj3_entry)
-    print "Information about fourth object: ", geompy.getObjectInfo(obj4_entry)
-    print "Information about fifth  object: ", geompy.getObjectInfo(obj5_entry)
-=======
-    print("Information about first  object: ", geompy.getObjectInfo(salome.myStudyId, obj1_entry))
-    print("Information about second object: ", geompy.getObjectInfo(salome.myStudyId, obj2_entry))
-    print("Information about third  object: ", geompy.getObjectInfo(salome.myStudyId, obj3_entry))
-    print("Information about fourth object: ", geompy.getObjectInfo(salome.myStudyId, obj4_entry))
-    print("Information about fifth  object: ", geompy.getObjectInfo(salome.myStudyId, obj5_entry))
->>>>>>> fcba27b3
+    print("Information about first  object: ", geompy.getObjectInfo(obj1_entry))
+    print("Information about second object: ", geompy.getObjectInfo(obj2_entry))
+    print("Information about third  object: ", geompy.getObjectInfo(obj3_entry))
+    print("Information about fourth object: ", geompy.getObjectInfo(obj4_entry))
+    print("Information about fifth  object: ", geompy.getObjectInfo(obj5_entry))
 
 salome.sg.updateObjBrowser()