--- conflicted
+++ resolved
@@ -266,13 +266,10 @@
   Position2   = geompy.PositionAlongPath(Box, Arc, 0.5, 1, 0)  #(2 GEOM_Object, 1 Double, 2 Bool)->GEOM_Object
   Offset      = geompy.MakeOffset(Box, 10.)          #(GEOM_Object, Double)->GEOM_Object
   ProjOnWire  = geompy.MakeProjectionOnWire(p0, Wire)
-<<<<<<< HEAD
   Orientation = geompy.ChangeOrientation(Box)
-=======
   ExtEdge     = geompy.ExtendEdge(Edge1, -0.3, 1.3)
   ExtFace     = geompy.ExtendFace(Face5, -0.3, 1.3, -0.1, 1.1)
   Surface     = geompy.MakeSurfaceFromFace(Face5)
->>>>>>> 16b1d9dd
 
   #IDList for Fillet/Chamfer
   prism_edges = geompy.ExtractShapes(Prism, geompy.ShapeType["EDGE"], True)
