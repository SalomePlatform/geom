--- conflicted
+++ resolved
@@ -17,15 +17,13 @@
 # See http://www.salome-platform.org/ or email : webmaster.salome@opencascade.com
 #
 
-<<<<<<< HEAD
-=======
 INCLUDE(UseQtExt)
 
->>>>>>> fc8218a0
 # --- options ---
 
 # additional include directories
 INCLUDE_DIRECTORIES(
+  ${QT_INCLUDE_DIRS}
   ${VTK_INCLUDE_DIRS}
   ${OMNIORB_INCLUDE_DIR}
   ${CAS_INCLUDE_DIRS}
