// Copyright (C) 2007-2015  CEA/DEN, EDF R&D, OPEN CASCADE
//
// Copyright (C) 2003-2007  OPEN CASCADE, EADS/CCR, LIP6, CEA/DEN,
// CEDRAT, EDF R&D, LEG, PRINCIPIA R&D, BUREAU VERITAS
//
// This library is free software; you can redistribute it and/or
// modify it under the terms of the GNU Lesser General Public
// License as published by the Free Software Foundation; either
// version 2.1 of the License, or (at your option) any later version.
//
// This library is distributed in the hope that it will be useful,
// but WITHOUT ANY WARRANTY; without even the implied warranty of
// MERCHANTABILITY or FITNESS FOR A PARTICULAR PURPOSE.  See the GNU
// Lesser General Public License for more details.
//
// You should have received a copy of the GNU Lesser General Public
// License along with this library; if not, write to the Free Software
// Foundation, Inc., 59 Temple Place, Suite 330, Boston, MA  02111-1307 USA
//
// See http://www.salome-platform.org/ or email : webmaster.salome@opencascade.com
//

// GEOM GEOMGUI : GUI for Geometry component
// File   : MeasureGUI_ManageDimensionsDlg.cxx
// Author : Anton POLETAEV, Open CASCADE S.A.S.

#include "MeasureGUI_ManageDimensionsDlg.h"
#include "MeasureGUI_CreateDimensionDlg.h"
#include "MeasureGUI_DimensionFilter.h"

#include <GEOMGUI_DimensionProperty.h>
#include <GEOMGUI_TextTreeWdg.h>
#include <GEOMUtils.hxx>
#include <GEOMGUI_OCCSelector.h>
#include <GEOM_AISDimension.hxx>
#include <GEOM_Constants.h>
#include <GEOMBase.h>
#include <DlgRef.h>

#include <SOCC_ViewModel.h>
#include <SOCC_Prs.h>
#include <SalomeApp_Application.h>
#include <SalomeApp_Study.h>
#include <LightApp_SelectionMgr.h>
#include <SUIT_ViewManager.h>
#include <SUIT_ResourceMgr.h>
#include <SUIT_Session.h>
#include <SUIT_MessageBox.h>

#include <AIS_ListOfInteractive.hxx>
#include <AIS_ListIteratorOfListOfInteractive.hxx>
#include <AIS_InteractiveContext.hxx>
#include <SelectMgr_Filter.hxx>
#include <SelectMgr_ListOfFilter.hxx>
#include <SelectMgr_ListIteratorOfListOfFilter.hxx>

#include <QTreeWidget>
#include <QPushButton>
#include <QGroupBox>
#include <QVBoxLayout>
#include <QHBoxLayout>
#include <QPixmap>

//=================================================================================
// function : Constructor
// purpose  :
//=================================================================================
MeasureGUI_ManageDimensionsDlg::MeasureGUI_ManageDimensionsDlg( GeometryGUI* theGUI, QWidget* theParent )
: GEOMBase_Skeleton( theGUI, theParent ),
  myOperatedViewer( NULL ),
  myCurrentSelection( Selection_None ),
  myCreateDialog(0)
{
  SUIT_ResourceMgr* aResMgr = SUIT_Session::session()->resourceMgr();

  QPixmap aSelectorIcon = aResMgr->loadPixmap( "GEOM", tr( "ICON_SELECT" ) );

  setWindowTitle( tr( "MANAGE_DIMENSIONS_TITLE" ) );

  mainFrame()->GroupConstructors->setVisible( false );
  mainFrame()->GroupBoxName->setVisible( false );

  // construct object selector pane
  myObjectSelector = new DlgRef_1Sel( centralWidget() );
  myObjectSelector->TextLabel1->setText( tr( "OBJECT_LABEL" ) );
  myObjectSelector->LineEdit1->setReadOnly( true );
  myObjectSelector->PushButton1->setIcon( aSelectorIcon );
  myObjectSelector->PushButton1->setCheckable( true );

  // construct dimension list view pane
  myDimensionView = new MeasureGUI_1TreeWidget_4Button( centralWidget() );
  myDimensionView->GroupBox->setTitle( tr( "DIMENSIONS_GROUP" ) );
  myDimensionView->PushButton1->setText( tr( "ADD_BTN" ) );
  myDimensionView->PushButton2->setText( tr( "REMOVE_BTN" ) );
  myDimensionView->PushButton3->setText( tr( "SHOW_ALL_BTN" ) );
  myDimensionView->PushButton4->setText( tr( "HIDE_ALL_BTN" ) );
  myDimensionView->TreeWidget->setMinimumHeight( 250 );
  myDimensionView->setEnabled( false );

  connect( myDimensionView->PushButton1, SIGNAL( clicked() ), SLOT( OnAdd() ) );
  connect( myDimensionView->PushButton2, SIGNAL( clicked() ), SLOT( OnRemove() ) );
  connect( myDimensionView->PushButton3, SIGNAL( clicked() ), SLOT( OnShowAll() ) );
  connect( myDimensionView->PushButton4, SIGNAL( clicked() ), SLOT( OnHideAll() ) );
  connect( myDimensionView->TreeWidget, 
           SIGNAL( itemChanged( QTreeWidgetItem*, int ) ),
           SLOT( OnChangeItem( QTreeWidgetItem* ) ) );
  connect( myDimensionView->TreeWidget,
           SIGNAL( currentItemChanged( QTreeWidgetItem*, QTreeWidgetItem* ) ),
           SLOT( OnSelectItem() ) );

  // populate tree with top-level items
  myDimensionView->TreeWidget->setHeaderItem( new QTreeWidgetItem( (QTreeWidget*)NULL, QStringList( QString() ) ) );

  // construct main frame layout
  QVBoxLayout* aMainLayout = new QVBoxLayout( centralWidget() );
  aMainLayout->setMargin( 0 );
  aMainLayout->addWidget( myObjectSelector, 0 );
  aMainLayout->addWidget( myDimensionView, 1 );

  // signals and slots connections
  connect( myObjectSelector->PushButton1, SIGNAL( clicked() ), SLOT( StartObjectSelection() ) );
  connect( buttonOk(),    SIGNAL( clicked() ), SLOT( ClickOnOk() ) );
  connect( buttonApply(), SIGNAL( clicked() ), SLOT( ClickOnApply() ) );

  connect( this, SIGNAL( finished( int ) ), SLOT( OnFinish() ) );
  
  connect( myGeomGUI, SIGNAL( SignalDeactivateActiveDialog() ), this, SLOT( OnDeactivateThisDialog() ) );
  connect( myGeomGUI, SIGNAL( SignalCloseAllDialogs() ),        this, SLOT( ClickOnCancel() ) );

  myDimensionInteractor = new MeasureGUI_DimensionInteractor( theGUI, theParent ),

  SelectionIntoArgument( Selection_Object );

  if ( myEditObject.isNull() )
  {
    myObjectSelector->PushButton1->click();
  }
  myIsNeedRedisplay = false;
  setHelpFileName("managing_dimensions_page.html");
}

//=================================================================================
// function : Destructor
// purpose  :
//=================================================================================
MeasureGUI_ManageDimensionsDlg::~MeasureGUI_ManageDimensionsDlg()
{
  StopSelection();
}

//=================================================================================
// function : StartSelection
// purpose  : Starts specific selection
//=================================================================================
void MeasureGUI_ManageDimensionsDlg::StartSelection( const Selection theSelection )
{
  StopSelection();

  myCurrentSelection = theSelection;

  if ( theSelection == Selection_Object && AllowedToCancelChanges() )
  {
    /* -----------------------------------------------  *
     *               selection of object                *
     * ------------------------------------------------ */

    globalSelection( GEOM_ALLSHAPES );
    connect( myGeomGUI->getApp()->selectionMgr(),
             SIGNAL( currentSelectionChanged() ),
             this,
             SLOT( OnSelection() ) );
  }
  else if ( theSelection == Selection_Dimension && !myEditObject.isNull() )
  {
    /* -----------------------------------------------  *
     *               selection of dimension             *
     * ------------------------------------------------ */

    SalomeApp_Application* anApp = myGeomGUI->getApp();
    if ( !anApp )
    {
      return;
    }

    SUIT_ViewManager* aViewMgr = anApp->activeViewManager();
    if ( aViewMgr->getType() != SOCC_Viewer::Type() )
    {
      return;
    }

    myOperatedViewer = dynamic_cast<SOCC_Viewer*>( aViewMgr->getViewModel() );

    globalSelection();

    Handle(AIS_InteractiveContext) anAISContext = myOperatedViewer->getAISContext();

    anAISContext->ClearCurrents( Standard_False );
    anAISContext->ClearSelected( Standard_False );
    anAISContext->OpenLocalContext( Standard_True, Standard_False );

    Handle(MeasureGUI_DimensionFilter) aFilter = new MeasureGUI_DimensionFilter( myEditObject->GetStudyEntry() );

    anAISContext->AddFilter( aFilter );

    LightApp_SelectionMgr* aSelectionMgr = myGeomGUI->getApp()->selectionMgr();

    QList<SUIT_Selector*> aSelectors;
    aSelectionMgr->selectors( aSelectors );
    QList<SUIT_Selector*>::iterator aSelectorIt = aSelectors.begin();
    for ( ; aSelectorIt != aSelectors.end(); ++aSelectorIt )
    {
      SUIT_Selector* aSelector = *aSelectorIt;

      GEOMGUI_OCCSelector* aGeomSelector = dynamic_cast<GEOMGUI_OCCSelector*>( aSelector );
      if ( !aGeomSelector )
      {
        continue;
      }

      aGeomSelector->setEnabled( false );
    }

    connect( myOperatedViewer,
             SIGNAL( selectionChanged() ),
             this,
             SLOT( OnSelection() ) );

    myDimensionInteractor->Enable();

    connect( myDimensionInteractor,
             SIGNAL( InteractionFinished( Handle_AIS_InteractiveObject ) ),
             this,
             SLOT( OnInteractionFinished( Handle_AIS_InteractiveObject ) ) );

    anAISContext->UpdateCurrentViewer();
  }
}

//=================================================================================
// function : StopObjectSelection
// purpose  : Stops specific selection
//=================================================================================
void MeasureGUI_ManageDimensionsDlg::StopSelection()
{
  if ( myCurrentSelection == Selection_Object )
  {
    /* -----------------------------------------------  *
     *               selection of object                *
     * ------------------------------------------------ */

    myObjectSelector->PushButton1->setChecked( false );
    disconnect( myGeomGUI->getApp()->selectionMgr(),
                SIGNAL( currentSelectionChanged() ),
                this,
                SLOT( OnSelection() ) );
  }
  else if ( myCurrentSelection == Selection_Dimension && myOperatedViewer )
  {
    /* -----------------------------------------------  *
     *               selection of dimension             *
     * ------------------------------------------------ */

    Handle(AIS_InteractiveContext) anAISContext = myOperatedViewer->getAISContext();

    anAISContext->CloseLocalContext();

    LightApp_SelectionMgr* aSelectionMgr = myGeomGUI->getApp()->selectionMgr();

    QList<SUIT_Selector*> aSelectors;
    aSelectionMgr->selectors( aSelectors );
    QList<SUIT_Selector*>::iterator aSelectorIt = aSelectors.begin();
    for ( ; aSelectorIt != aSelectors.end(); ++aSelectorIt )
    {
      SUIT_Selector* aSelector = *aSelectorIt;

      GEOMGUI_OCCSelector* aGeomSelector = dynamic_cast<GEOMGUI_OCCSelector*>( aSelector );
      if ( !aGeomSelector )
      {
        continue;
      }

      aGeomSelector->setEnabled( true );
    }

    disconnect( myOperatedViewer,
                SIGNAL( selectionChanged() ),
                this,
                SLOT( OnSelection() ) );

    myDimensionInteractor->Disable();

    disconnect( myDimensionInteractor,
                SIGNAL( InteractionFinished( Handle_AIS_InteractiveObject ) ),
                this,
                SLOT( OnInteractionFinished( Handle_AIS_InteractiveObject ) ) );
  }

  myCurrentSelection = Selection_None;

  globalSelection();
}

//=================================================================================
// function : OnSelection
// purpose  : 
//=================================================================================
void MeasureGUI_ManageDimensionsDlg::OnSelection()
{
  SelectionIntoArgument( myCurrentSelection );
}

//=================================================================================
// function : SelectionIntoArgument
// purpose  : 
//=================================================================================
void MeasureGUI_ManageDimensionsDlg::SelectionIntoArgument( const Selection theSelection  )
{
  if ( theSelection == Selection_Object )
  {
    /* -----------------------------------------------  *
     *               selection of object                *
     * ------------------------------------------------ */

    LightApp_SelectionMgr* aSelectionMgr = myGeomGUI->getApp()->selectionMgr();
    SALOME_ListIO aSelection;
    aSelectionMgr->selectedObjects( aSelection );

    GEOM::GeomObjPtr aSelected;

    if ( aSelection.Extent() == 1 )
    {
      aSelected = GEOMBase::ConvertIOinGEOMObject( aSelection.First() );
    }

    SetEditObject( aSelected );
    StartSelection( Selection_Dimension );
  }
  else if ( theSelection == Selection_Dimension && myOperatedViewer )
  {
    /* -----------------------------------------------  *
     *               selection of dimension             *
     * ------------------------------------------------ */

    QTreeWidget* aDimensionList = myDimensionView->TreeWidget;

    Handle(AIS_InteractiveContext) anAISContext = myOperatedViewer->getAISContext();

    // non-single selection is prohibited
    if ( anAISContext->NbSelected() != 1 )
    {
      aDimensionList->setCurrentIndex( QModelIndex() );
      return;
    }

    anAISContext->InitSelected();

    Handle(AIS_InteractiveObject) anAIS;

    if ( anAISContext->HasOpenedContext() )
    {
      Handle(SelectMgr_EntityOwner) anAISOwner = anAISContext->SelectedOwner();
      anAIS = Handle(AIS_InteractiveObject)::DownCast( anAISOwner->Selectable() );
    }
    else
    {
      anAIS = anAISContext->Current();
    }

    int aDimensionId = IdFromPrs( anAIS );

    SelectInList( aDimensionId );

    if ( aDimensionId >= 0 )
    {
      SelectInViewer( myOperatedViewer, aDimensionId );
    }
  }
}

//=================================================================================
// function : OnAdd
// purpose  :
//=================================================================================
void MeasureGUI_ManageDimensionsDlg::OnAdd()
{
  if(!myCreateDialog) {
    QWidget* aParent = qobject_cast<QWidget*>( this->parent() );
    this->Suspend();
    myCreateDialog = new MeasureGUI_CreateDimensionDlg( myEditObject, myGeomGUI, aParent );
    connect( myCreateDialog, SIGNAL( finished( int ) ), this, SLOT( Resume() ) );
    // this is necessary as the GEOMBase_Helper switches selection mode on destruction
    connect( myCreateDialog, SIGNAL( destroyed( QObject* ) ), this, SLOT( Resume() ) );
    connect( myCreateDialog, SIGNAL( applyClicked() ), this, SLOT( OnDimensionAdded() ) );
    myCreateDialog->updateGeometry();
    myCreateDialog->resize( myCreateDialog->minimumSizeHint() );
    myCreateDialog->show();
  } else {
    myCreateDialog->activateWindow();
  }
  myObjectSelector->setEnabled(false);
  myDimensionView->setEnabled(false);
}

//=================================================================================
// function : OnRemove
// purpose  :
//=================================================================================
void MeasureGUI_ManageDimensionsDlg::OnRemove()
{
  int aDimensionId = IdFromItem( myDimensionView->TreeWidget->currentItem() );
  if ( aDimensionId < 0 )
  {
    return;
  }

  SalomeApp_Application* anApp = myGeomGUI->getApp();
  if ( !anApp )
  {
    return;
  }

  SalomeApp_Study* aStudy = dynamic_cast<SalomeApp_Study*>( anApp->activeStudy() );
  if ( !aStudy )
  {
    return;
  }

  // get property data to change
  GEOMGUI_DimensionProperty aProp =
    aStudy->getObjectProperty( GEOM::sharedPropertiesId(),
                               myEditObject->GetStudyEntry(),
                               GEOM::propertyName( GEOM::Dimensions ),
                               QVariant() )
                               .value<GEOMGUI_DimensionProperty>();

  aProp.RemoveRecord( aDimensionId );

  // store modified property data
  aStudy->setObjectProperty( GEOM::sharedPropertiesId(),
                             myEditObject->GetStudyEntry(),
                             GEOM::propertyName( GEOM::Dimensions ),
                             aProp );

  PopulateList();

  RedisplayObject();
}

//=================================================================================
// function : OnChangeItem
// purpose  :
//=================================================================================
void MeasureGUI_ManageDimensionsDlg::OnChangeItem( QTreeWidgetItem* theItem )
{
  int aDimensionId = IdFromItem( theItem );
  if ( aDimensionId < 0 )
  {
    return;
  }

  SalomeApp_Application* anApp = myGeomGUI->getApp();
  if ( !anApp )
  {
    return;
  }

  SalomeApp_Study* aStudy = dynamic_cast<SalomeApp_Study*>( anApp->activeStudy() );
  if ( !aStudy )
  {
    return;
  }

  // get property data to change
  GEOMGUI_DimensionProperty aProp =
    aStudy->getObjectProperty( GEOM::sharedPropertiesId(),
                               myEditObject->GetStudyEntry(),
                               GEOM::propertyName( GEOM::Dimensions ),
                               QVariant() )
                               .value<GEOMGUI_DimensionProperty>();

  // change property data
  bool isAnythingChanged = false;

  QString aName = theItem->text( 0 );
  if ( aProp.GetName( aDimensionId ) != aName )
  {
    isAnythingChanged = true;
    aProp.SetName( aDimensionId, aName );
  }

  bool isVisible = theItem->checkState( 0 ) == Qt::Checked;
  if ( aProp.IsVisible( aDimensionId ) != isVisible )
  {
    isAnythingChanged = true;
    aProp.SetVisible( aDimensionId, isVisible );
  }

  // store property data
  if ( !isAnythingChanged )
  {
    return;
  }

  // store modified property data
  aStudy->setObjectProperty( GEOM::sharedPropertiesId(),
                             myEditObject->GetStudyEntry(),
                             GEOM::propertyName( GEOM::Dimensions ),
                             aProp );

  RedisplayObject();
}

//=================================================================================
// function : OnSelectItem
// purpose  :
//=================================================================================
void MeasureGUI_ManageDimensionsDlg::OnSelectItem()
{
  if ( !myOperatedViewer )
  {
    return;
  }

  QTreeWidgetItem* aSelectedItem = myDimensionView->TreeWidget->currentItem();

  SelectInViewer( myOperatedViewer, IdFromItem( aSelectedItem ) );
}

//=================================================================================
// function : OnShowAll
// purpose  :
//=================================================================================
void MeasureGUI_ManageDimensionsDlg::OnShowAll()
{
  // read propety data
  SalomeApp_Application* anApp = myGeomGUI->getApp();
  if ( !anApp )
  {
    return;
  }

  SalomeApp_Study* aStudy = dynamic_cast<SalomeApp_Study*>( anApp->activeStudy() );
  if ( !aStudy )
  {
    return;
  }

  // get property data to change
  GEOMGUI_DimensionProperty aProp =
    aStudy->getObjectProperty( GEOM::sharedPropertiesId(),
                               myEditObject->GetStudyEntry(),
                               GEOM::propertyName( GEOM::Dimensions ),
                               QVariant() )
                               .value<GEOMGUI_DimensionProperty>();

  QTreeWidget* aDimensionList = myDimensionView->TreeWidget;

  bool isBlocked = aDimensionList->blockSignals( true );

  for ( int anIt = 0; anIt < aProp.GetNumber(); ++anIt )
  {
    aProp.SetVisible( anIt, true );
  }

  // store modified property data
  aStudy->setObjectProperty( GEOM::sharedPropertiesId(),
                             myEditObject->GetStudyEntry(),
                             GEOM::propertyName( GEOM::Dimensions ),
                             aProp );

  PopulateList();

  RedisplayObject();

  aDimensionList->blockSignals( isBlocked );
}

//=================================================================================
// function : OnHideAll
// purpose  :
//=================================================================================
void MeasureGUI_ManageDimensionsDlg::OnHideAll()
{
  // read propety data
  SalomeApp_Application* anApp = myGeomGUI->getApp();
  if ( !anApp )
  {
    return;
  }

  SalomeApp_Study* aStudy = dynamic_cast<SalomeApp_Study*>( anApp->activeStudy() );
  if ( !aStudy )
  {
    return;
  }

  // get property data to change
  GEOMGUI_DimensionProperty aProp =
    aStudy->getObjectProperty( GEOM::sharedPropertiesId(),
                               myEditObject->GetStudyEntry(),
                               GEOM::propertyName( GEOM::Dimensions ),
                               QVariant() )
                               .value<GEOMGUI_DimensionProperty>();

  QTreeWidget* aDimensionList = myDimensionView->TreeWidget;

  bool isBlocked = aDimensionList->blockSignals( true );

  for ( int anIt = 0; anIt < aProp.GetNumber(); ++anIt )
  {
    aProp.SetVisible( anIt, false );
  }

  // store modified property data
  aStudy->setObjectProperty( GEOM::sharedPropertiesId(),
                             myEditObject->GetStudyEntry(),
                             GEOM::propertyName( GEOM::Dimensions ),
                             aProp );

  PopulateList();

  RedisplayObject();

  aDimensionList->blockSignals( isBlocked );
}

//=================================================================================
// function : OnInteractionFinished
// purpose  :
//=================================================================================
void MeasureGUI_ManageDimensionsDlg::OnInteractionFinished( Handle(AIS_InteractiveObject) theIO )
{
  // update property data
  SalomeApp_Application* anApp = myGeomGUI->getApp();
  if ( !anApp )
  {
    return;
  }

  SalomeApp_Study* aStudy = dynamic_cast<SalomeApp_Study*>( anApp->activeStudy() );
  if ( !aStudy )
  {
    return;
  }

  gp_Ax3 aLCS;
  TopoDS_Shape anParentSh;
  if ( GEOMBase::GetShape( myEditObject.get(), anParentSh ) )
  {
    aLCS = gp_Ax3().Transformed( anParentSh.Location().Transformation() );
  }

  int aDimensionId = IdFromPrs( theIO );

  // get property data to change
  GEOMGUI_DimensionProperty aProp =
    aStudy->getObjectProperty( GEOM::sharedPropertiesId(),
                               myEditObject->GetStudyEntry(),
                               GEOM::propertyName( GEOM::Dimensions ),
                               QVariant() )
                               .value<GEOMGUI_DimensionProperty>();

  aProp.SetRecord( aDimensionId, Handle(AIS_Dimension)::DownCast( theIO ), aLCS );

  // store modified property data
  aStudy->setObjectProperty( GEOM::sharedPropertiesId(),
                             myEditObject->GetStudyEntry(),
                             GEOM::propertyName( GEOM::Dimensions ),
                             aProp );
}

//=================================================================================
// function : Suspend
// purpose  :
//=================================================================================
void MeasureGUI_ManageDimensionsDlg::Suspend()
{
  StopSelection();
}

//=================================================================================
// function : Suspend
// purpose  :
//=================================================================================
void MeasureGUI_ManageDimensionsDlg::Resume()
{
  if(myCreateDialog){
    myCreateDialog = 0;
    myObjectSelector->setEnabled(true);
    myDimensionView->setEnabled(true);
  }

  if ( !myEditObject.isNull() )
  {
    PopulateList();
    StartSelection( Selection_Dimension );
  }
}

//=================================================================================
// function : Suspend
// purpose  :
//=================================================================================
void MeasureGUI_ManageDimensionsDlg::OnDimensionAdded() {
  if ( !myEditObject.isNull() )
  {
    PopulateList();
  }
}

//=================================================================================
// function : ClickOnOk
// purpose  : 
//=================================================================================
void MeasureGUI_ManageDimensionsDlg::ClickOnOk()
{
  setIsApplyAndClose( true );
  if ( ClickOnApply() )
  {
    ClickOnCancel();
  }
}

//=================================================================================
// function : ClickOnCancel
// purpose  : 
//=================================================================================
void MeasureGUI_ManageDimensionsDlg::ClickOnCancel()
{
  if ( !AllowedToCancelChanges() )
  {
    return;
  }
  
  if( myCreateDialog ) {
    myCreateDialog->close();
    myCreateDialog = 0;
  }
  
  GEOMBase_Skeleton::ClickOnCancel();
}

//=================================================================================
// function : ClickOnApply
// purpose  : 
//=================================================================================
bool MeasureGUI_ManageDimensionsDlg::ClickOnApply()
{
  if ( myEditObject.isNull() )
  {
    return true;
  }

  SalomeApp_Application* anApp = myGeomGUI->getApp();
  if ( !anApp )
  {
    return true;
  }

  SalomeApp_Study* aStudy = dynamic_cast<SalomeApp_Study*>( anApp->activeStudy() );
  if ( !aStudy )
  {
    return true;
  }

  mySavedPropertyState = 
    aStudy->getObjectProperty( GEOM::sharedPropertiesId(),
                               myEditObject->GetStudyEntry(),
                               GEOM::propertyName( GEOM::Dimensions ),
                               QVariant() )
                               .value<GEOMGUI_DimensionProperty>();

  mySavedPropertyState.SaveToAttribute( aStudy, myEditObject->GetStudyEntry() );

  myGeomGUI->emitDimensionsUpdated( QString( myEditObject->GetStudyEntry() ) );

  return true;
}

//=================================================================================
// function : OnFinish
// purpose  : 
//=================================================================================
void MeasureGUI_ManageDimensionsDlg::OnFinish()
{
  if ( myEditObject.isNull() )
  {
    GEOMBase_Skeleton::ClickOnCancel();
    return;
  }

  SalomeApp_Application* anApp = myGeomGUI->getApp();
  if ( !anApp )
  {
    GEOMBase_Skeleton::ClickOnCancel();
    return;
  }

  SalomeApp_Study* aStudy = dynamic_cast<SalomeApp_Study*>( anApp->activeStudy() );
  if ( !aStudy )
  {
    GEOMBase_Skeleton::ClickOnCancel();
    return;
  }

  // reset preview property state
  aStudy->setObjectProperty( GEOM::sharedPropertiesId(),
                             myEditObject->GetStudyEntry(),
                             GEOM::propertyName( GEOM::Dimensions ),
                             QVariant() );
<<<<<<< HEAD

  redisplay( myEditObject.get() );
  
  myGeomGUI->emitDimensionsUpdated( QString( myEditObject->GetStudyEntry() ) );
=======
  if ( myIsNeedRedisplay ) {
    redisplay( myEditObject.get());
  }
>>>>>>> 44ee08e8
}

//=================================================================================
// function : enterEvent()
// purpose  :
//=================================================================================
void MeasureGUI_ManageDimensionsDlg::enterEvent( QEvent* )
{
  if ( !mainFrame()->GroupConstructors->isEnabled() )
  {
    OnActivateThisDialog();
  }
}

//=================================================================================
// function : OnActivateThisDialog
// purpose  :
//=================================================================================
void MeasureGUI_ManageDimensionsDlg::OnActivateThisDialog()
{
  disconnect( myGeomGUI, SIGNAL( SignalDeactivateActiveDialog() ), this, SLOT( OnDeactivateThisDialog() ) );
  GEOMBase_Skeleton::ActivateThisDialog();
  connect( myGeomGUI, SIGNAL( SignalDeactivateActiveDialog() ), this, SLOT( OnDeactivateThisDialog() ) );

  SelectionIntoArgument( Selection_Object );

  if ( myEditObject.isNull() )
  {
    myObjectSelector->PushButton1->click();
  }
}

//=================================================================================
// function : OnDeactivateThisDialog
// purpose  :
//=================================================================================
void MeasureGUI_ManageDimensionsDlg::OnDeactivateThisDialog()
{
  if ( AllowedToSaveChanges() )
  {
    ClickOnApply();
  }

  if ( !myEditObject.isNull() )
  {
    SalomeApp_Study* aStudy = NULL;
    SalomeApp_Application* anApp = myGeomGUI->getApp();
    if ( anApp )
    {
      aStudy = dynamic_cast<SalomeApp_Study*>( anApp->activeStudy() );
    }

    if ( aStudy )
    {
      aStudy->setObjectProperty( GEOM::sharedPropertiesId(),
                                 myEditObject->GetStudyEntry(),
                                 GEOM::propertyName( GEOM::Dimensions ),
                                 QVariant() );
    }

    redisplay( myEditObject.get() );
  }

  GEOMBase_Skeleton::DeactivateActiveDialog();
}

//=================================================================================
// function : SetEditObject
// purpose  :
//=================================================================================
void MeasureGUI_ManageDimensionsDlg::SetEditObject( const GEOM::GeomObjPtr& theObj )
{
  RestoreState();

  QString aName = GEOMBase::GetName( theObj.get() );

  myObjectSelector->LineEdit1->setText( aName );

  myEditObject = theObj;

  if ( myEditObject.isNull() )
  {
    myDimensionView->TreeWidget->clear();
    myDimensionView->setEnabled( false );
    return;
  }

  SalomeApp_Application* anApp = myGeomGUI->getApp();
  if ( !anApp )
  {
    return;
  }

  SUIT_ViewManager* aViewMgr = anApp->activeViewManager();
  if ( aViewMgr->getType() != SOCC_Viewer::Type() )
  {
    return;
  }

  SalomeApp_Study* aStudy = dynamic_cast<SalomeApp_Study*>( anApp->activeStudy() );
  if ( !aStudy )
  {
    return;
  }

  mySavedPropertyState.LoadFromAttribute( getStudy(), myEditObject->GetStudyEntry() );

  // set property state for preview
  aStudy->setObjectProperty( GEOM::sharedPropertiesId(),
                             myEditObject->GetStudyEntry(),
                             GEOM::propertyName( GEOM::Dimensions ),
                             mySavedPropertyState );

  PopulateList();

  myDimensionView->setEnabled( true );
}

//=================================================================================
// function : RestoreState
// purpose  :
//=================================================================================
void MeasureGUI_ManageDimensionsDlg::RestoreState()
{
  if ( myEditObject.isNull() )
  {
    return;
  }

  SalomeApp_Application* anApp = myGeomGUI->getApp();
  if ( !anApp )
  {
    return;
  }

  SalomeApp_Study* aStudy = dynamic_cast<SalomeApp_Study*>( anApp->activeStudy() );
  if ( !aStudy )
  {
    return;
  }

  QString aEntry = myEditObject->GetStudyEntry();

  // reset preview property state
  aStudy->setObjectProperty( GEOM::sharedPropertiesId(),
                             myEditObject->GetStudyEntry(),
                             GEOM::propertyName( GEOM::Dimensions ),
                             QVariant() );
}

//=================================================================================
// function : PopulateList
// purpose  :
//=================================================================================
void MeasureGUI_ManageDimensionsDlg::PopulateList()
{
  QTreeWidget* aListView = myDimensionView->TreeWidget;

  // clear list completely if object is null
  if ( myEditObject.isNull() )
  {
    aListView->clear();
    return;
  }

  // clear only groups data if object is ok
  QTreeWidgetItem* aDistanceGroupItem = aListView->topLevelItem( GroupItem_Distance );
  QTreeWidgetItem* aDiameterGroupItem = aListView->topLevelItem( GroupItem_Diameter );
  QTreeWidgetItem* anAngleGroupItem   = aListView->topLevelItem( GroupItem_Angle );

  // create group items if not exist yet
  if ( !aDistanceGroupItem || !aDiameterGroupItem || !anAngleGroupItem )
  {
    aDistanceGroupItem = new QTreeWidgetItem( (QTreeWidget*)NULL, QStringList( tr( "DISTANCE_ITEM" ) ) );
    aDiameterGroupItem = new QTreeWidgetItem( (QTreeWidget*)NULL, QStringList( tr( "DIAMETER_ITEM" ) ) );
    anAngleGroupItem   = new QTreeWidgetItem( (QTreeWidget*)NULL, QStringList( tr( "ANGLE_ITEM" ) ) );

    aListView->clear();

    aListView->addTopLevelItem( aDistanceGroupItem );
    aListView->addTopLevelItem( aDiameterGroupItem );
    aListView->addTopLevelItem( anAngleGroupItem );
    aListView->expandAll();
  }

  qDeleteAll( aDistanceGroupItem->takeChildren() );
  qDeleteAll( aDiameterGroupItem->takeChildren() );
  qDeleteAll( anAngleGroupItem->takeChildren() );

  // collect all groupped items
  QList<QTreeWidgetItem*> aDistItems;
  QList<QTreeWidgetItem*> aDiamItems;
  QList<QTreeWidgetItem*> anAngItems;

  SalomeApp_Application* anApp = myGeomGUI->getApp();
  if ( !anApp )
  {
    return;
  }

  SalomeApp_Study* aStudy = dynamic_cast<SalomeApp_Study*>( anApp->activeStudy() );
  if ( !aStudy )
  {
    return;
  }

  QString aEntry = myEditObject->GetStudyEntry();

  // get property data to change
  GEOMGUI_DimensionProperty aProp =
    aStudy->getObjectProperty( GEOM::sharedPropertiesId(),
                               myEditObject->GetStudyEntry(),
                               GEOM::propertyName( GEOM::Dimensions ),
                               QVariant() )
                               .value<GEOMGUI_DimensionProperty>();

  // read dimension records from property
  for ( int anIt = 0; anIt < aProp.GetNumber(); ++anIt )
  {
    QString aName  = aProp.GetName( anIt );
    bool isVisible = aProp.IsVisible( anIt );
    int aType      = aProp.GetType( anIt );

    QTreeWidgetItem* anItem = new QTreeWidgetItem;
    anItem->setText( 0, aName );
    anItem->setCheckState( 0, isVisible ? Qt::Checked : Qt::Unchecked );
    anItem->setData( 0, Qt::UserRole, anIt );
    anItem->setFlags( Qt::ItemIsUserCheckable
                    | Qt::ItemIsSelectable
                    | Qt::ItemIsEditable
                    | Qt::ItemIsEnabled );

    switch ( aType )
    {
      case GEOMGUI_DimensionProperty::DimensionType_Length   : aDistItems << anItem; break;
      case GEOMGUI_DimensionProperty::DimensionType_Diameter : aDiamItems << anItem; break;
      case GEOMGUI_DimensionProperty::DimensionType_Angle    : anAngItems << anItem; break;
    }
  }

  aDistanceGroupItem->addChildren( aDistItems );
  aDiameterGroupItem->addChildren( aDiamItems );
  anAngleGroupItem->addChildren( anAngItems );

  aListView->setItemHidden( aDistanceGroupItem, aDistItems.isEmpty() );
  aListView->setItemHidden( aDiameterGroupItem, aDiamItems.isEmpty() );
  aListView->setItemHidden( anAngleGroupItem,   anAngItems.isEmpty() );
}

//=================================================================================
// function : HasUnsavedChanges
// purpose  :
//=================================================================================
bool MeasureGUI_ManageDimensionsDlg::HasUnsavedChanges()
{
  if ( myEditObject.isNull() )
  {
    return false;
  }

  SalomeApp_Application* anApp = myGeomGUI->getApp();
  if ( !anApp )
  {
    return false;
  }

  SalomeApp_Study* aStudy = dynamic_cast<SalomeApp_Study*>( anApp->activeStudy() );
  if ( !aStudy )
  {
    return false;
  }

  GEOMGUI_DimensionProperty aCurrentState =
    aStudy->getObjectProperty( GEOM::sharedPropertiesId(),
                               myEditObject->GetStudyEntry(),
                               GEOM::propertyName( GEOM::Dimensions ),
                               QVariant() )
                               .value<GEOMGUI_DimensionProperty>();

  return aCurrentState != mySavedPropertyState;
}

//=================================================================================
// function : AllowedToCancelChanges
// purpose  :
//=================================================================================
bool MeasureGUI_ManageDimensionsDlg::AllowedToCancelChanges()
{
  if ( !HasUnsavedChanges() )
  {
    return true;
  }

  int aResponse = SUIT_MessageBox::warning( this,
                                            tr( "WRN_TITLE_UNSAVED" ),
                                            tr( "WRN_MSG_CHANGES_LOST" ),
                                            QMessageBox::Ok,
                                            QMessageBox::Cancel );
  myIsNeedRedisplay = ( aResponse == QMessageBox::Ok );
  return myIsNeedRedisplay;
}

//=================================================================================
// function : AllowedToSaveChanges
// purpose  :
//=================================================================================
bool MeasureGUI_ManageDimensionsDlg::AllowedToSaveChanges()
{
  if ( !HasUnsavedChanges() )
  {
    return false;
  }

  int aResponse = SUIT_MessageBox::warning( this,
                                            tr( "WRN_TITLE_UNSAVED" ),
                                            tr( "WRN_MSG_CHANGES_SAVE" ),
                                            QMessageBox::Ok,
                                            QMessageBox::Cancel );

  return aResponse == QMessageBox::Ok;
}

//=================================================================================
// function : IdFromItem
// purpose  :
//=================================================================================
int MeasureGUI_ManageDimensionsDlg::IdFromItem( QTreeWidgetItem* theItem )
{
  if ( !theItem )
  {
    return -1;
  }

  bool isIdOK = false;
  const int anId = theItem->data( 0, Qt::UserRole ).toInt( &isIdOK );

  return isIdOK ? anId : -1;
}

//=================================================================================
// function : IdFromPrs
// purpose  :
//=================================================================================
int MeasureGUI_ManageDimensionsDlg::IdFromPrs( const Handle(AIS_InteractiveObject)& theAIS )
{
  Handle(SALOME_InteractiveObject) anIO = Handle(SALOME_InteractiveObject)::DownCast( theAIS->GetOwner() );

  if ( anIO.IsNull() )
  {
    return -1;
  }

  QString anIOEntry   = anIO->getEntry();
  QString anEditEntry = myEditObject->GetStudyEntry();
  if ( anIOEntry != anEditEntry )
  {
    return -1;
  }

  Handle(GEOM_AISLength) aLength = Handle(GEOM_AISLength)::DownCast( theAIS );
  if ( !aLength.IsNull() )
  {
    return aLength->GetId();
  }

  Handle(GEOM_AISDiameter) aDiameter = Handle(GEOM_AISDiameter)::DownCast( theAIS );
  if ( !aDiameter.IsNull() )
  {
    return aDiameter->GetId();
  }

  Handle(GEOM_AISAngle) anAngle = Handle(GEOM_AISAngle)::DownCast( theAIS );
  if ( !anAngle.IsNull() )
  {
    return anAngle->GetId();
  }

  return -1;
}

//=================================================================================
// function : SelectInList
// purpose  :
//=================================================================================
void MeasureGUI_ManageDimensionsDlg::SelectInList( const Handle(AIS_InteractiveObject)& theIO )
{
  SelectInList( IdFromPrs( theIO ) );
}

//=================================================================================
// function : SelectInList
// purpose  :
//=================================================================================
void MeasureGUI_ManageDimensionsDlg::SelectInList( const int theId )
{
  QTreeWidget* aListOfDimension = myDimensionView->TreeWidget;

  QAbstractItemModel* aModel = aListOfDimension->model();
  QModelIndexList aIndexes = aModel->match( aModel->index(0, 0),
                                            Qt::UserRole,
                                            QVariant( theId ),
                                            -1, Qt::MatchRecursive );

  if ( aIndexes.isEmpty() )
  {
    aListOfDimension->setCurrentIndex( QModelIndex() );
    return;
  }

  bool isBlocked = aListOfDimension->blockSignals( true );
  aListOfDimension->setCurrentIndex( aIndexes.first() );
  aListOfDimension->blockSignals( isBlocked );
}

//=================================================================================
// function : SelectInViewer
// purpose  :
//=================================================================================
void MeasureGUI_ManageDimensionsDlg::SelectInViewer( SOCC_Viewer* theViewer, const int theId )
{
  Handle(AIS_InteractiveContext) anAISContext = theViewer->getAISContext();
  if ( anAISContext.IsNull() )
  {
    return;
  }

  Standard_Boolean isLocal = anAISContext->HasOpenedContext();
  if ( isLocal )
  {
    anAISContext->ClearSelected( Standard_False );
  }
  else
  {
    anAISContext->ClearCurrents( Standard_False );
  }

  SOCC_Prs* aPrs = dynamic_cast<SOCC_Prs*>( theViewer->CreatePrs( myEditObject->GetStudyEntry() ) );

  AIS_ListOfInteractive aListOfIO;
  aPrs->GetObjects( aListOfIO );

  AIS_ListIteratorOfListOfInteractive anIt( aListOfIO );
  for ( ; anIt.More(); anIt.Next() )
  {
    const Handle(AIS_InteractiveObject)& anIO = anIt.Value();
    if ( IdFromPrs( anIO ) != theId )
    {
      if ( isLocal )
      {
        anAISContext->Deactivate( anIO, AIS_DSM_Line );
        anAISContext->Deactivate( anIO, AIS_DSM_Text );
      }
      continue;
    }

    if ( isLocal )
    {
      anAISContext->AddOrRemoveSelected( anIO, Standard_False );
      anAISContext->Activate( anIO, AIS_DSM_Line );
      anAISContext->Activate( anIO, AIS_DSM_Text );
    }
    else
    {
      anAISContext->AddOrRemoveCurrentObject( anIO, Standard_False );
    }

    anAISContext->UpdateCurrentViewer();
  }
}

//=================================================================================
// function : RedisplayObject
// purpose  :
//=================================================================================
void MeasureGUI_ManageDimensionsDlg::RedisplayObject()
{
  redisplay( myEditObject.get() );

  if ( !myOperatedViewer )
  {
    return;
  }

  QTreeWidgetItem* aSelectedItem = myDimensionView->TreeWidget->currentItem();
  if ( !aSelectedItem )
  {
    return;
  }

  StartSelection( myCurrentSelection );

  SelectInViewer( myOperatedViewer, IdFromItem( aSelectedItem ) );
}<|MERGE_RESOLUTION|>--- conflicted
+++ resolved
@@ -808,16 +808,12 @@
                              myEditObject->GetStudyEntry(),
                              GEOM::propertyName( GEOM::Dimensions ),
                              QVariant() );
-<<<<<<< HEAD
-
-  redisplay( myEditObject.get() );
+
+  if ( myIsNeedRedisplay ) {
+    redisplay( myEditObject.get() );
+  }
   
   myGeomGUI->emitDimensionsUpdated( QString( myEditObject->GetStudyEntry() ) );
-=======
-  if ( myIsNeedRedisplay ) {
-    redisplay( myEditObject.get());
-  }
->>>>>>> 44ee08e8
 }
 
 //=================================================================================
