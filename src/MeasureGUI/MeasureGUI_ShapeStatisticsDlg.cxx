// Copyright (C) 2015-2016  CEA/DEN, EDF R&D, OPEN CASCADE
//
// This library is free software; you can redistribute it and/or
// modify it under the terms of the GNU Lesser General Public
// License as published by the Free Software Foundation; either
// version 2.1 of the License, or (at your option) any later version.
//
// This library is distributed in the hope that it will be useful,
// but WITHOUT ANY WARRANTY; without even the implied warranty of
// MERCHANTABILITY or FITNESS FOR A PARTICULAR PURPOSE.  See the GNU
// Lesser General Public License for more details.
//
// You should have received a copy of the GNU Lesser General Public
// License along with this library; if not, write to the Free Software
// Foundation, Inc., 59 Temple Place, Suite 330, Boston, MA  02111-1307 USA
//
// See http://www.salome-platform.org/ or email : webmaster.salome@opencascade.com
//

// File   : MeasureGUI_ShapeStatisticsDlg.cxx
// Author : Alexander KOVALEV, OPEN CASCADE S.A.S.

// internal includes
#include "MeasureGUI_ShapeStatisticsDlg.h"

// GEOM includes
#include <GEOMBase.h>
#include <GEOMUtils_ShapeStatistics.hxx>
#include <GeometryGUI.h>
#include <DlgRef.h>

// GUI includes
#include <SUIT_Desktop.h>
#include <SUIT_MessageBox.h>
#include <SUIT_Session.h>
#include <SUIT_ResourceMgr.h>
#include <SUIT_ViewManager.h>
#include <SUIT_ViewWindow.h>

#include <LightApp_SelectionMgr.h>

#include <SalomeApp_Application.h>

#include <Plot2d_Histogram.h>
#include <Plot2d_ViewFrame.h>
#include <Plot2d_ViewModel.h>
#include <Plot2d_ViewWindow.h>

// Qt includes
#include <QIcon>
#include <QGridLayout>
#include <QPushButton>
#include <QLabel>

// Qtx includes
#include <QtxValidator.h>

// OCC includes
#include <TopoDS_Shape.hxx>

#include <GEOMImpl_Types.hxx>

//===========================================================================
// class    : MeasureGUI_ShapeStatisticsDlg()
//===========================================================================
MeasureGUI_ShapeStatisticsDlg::MeasureGUI_ShapeStatisticsDlg( QWidget* parent, TopoDS_Shape aShape, TopAbs_ShapeEnum aSubShapeType )
: GEOMBase_Helper( SUIT_Session::session()->activeApplication()->desktop() ),
  QDialog( parent ),
  myHistogram ( 0 )
{
  myShapes.push_back( aShape );

  QIcon iconSelect( SUIT_Session::session()->resourceMgr()->loadPixmap( "GEOM", tr( "ICON_SELECT" ) ) );

  setWindowTitle( tr( "GEOM_SHAPE_STATISTICS" ) );
  setAttribute( Qt::WA_DeleteOnClose );

  myApp = dynamic_cast< SalomeApp_Application* >( SUIT_Session::session()->activeApplication() );

  QVBoxLayout* topLayout = new QVBoxLayout( this );

  QGridLayout* settingsLayout = new QGridLayout();

  /**********************   Selected Objects    **********************/

  QLabel* objsLabel = new QLabel( tr( "GEOM_SELECTED_OBJECTS" ), this );
  QPushButton* selBtn = new QPushButton( this );
  selBtn->setIcon( iconSelect );
  myEditMainShape = new QLineEdit( this );
  myEditMainShape->setReadOnly(true);

  settingsLayout->addWidget( objsLabel, 0, 0 );
  settingsLayout->addWidget( selBtn, 0, 1 );
  settingsLayout->addWidget( myEditMainShape, 0, 2 );

  if ( !aShape.IsNull() ) {
    objsLabel->hide();
    selBtn->hide();
    myEditMainShape->hide();
  }

  /**********************   Type    **********************/

  QLabel* typeLabel = new QLabel( tr( "GEOM_SHAPE_STATISTICS_TYPE" ), this );
  myCBTypes = new QtxComboBox( this );
  myCBTypes->setCleared( true );
  if ( aSubShapeType != TopAbs_SHAPE ) {
    fillTypes( aSubShapeType == TopAbs_EDGE,
               aSubShapeType == TopAbs_FACE,
               aSubShapeType == TopAbs_SOLID );
    myCBTypes->setEnabled( false );
  }

  settingsLayout->addWidget( typeLabel, 1, 0 );
  settingsLayout->addWidget( myCBTypes, 1, 2 );

  /**********************   Number of intervals    **********************/

  QLabel* nbIntervalsLabel = new QLabel( tr( "GEOM_SHAPE_STATISTICS_NB_INTERVALS" ), this );
  myNbIntervals = new QtxIntSpinBox( 1, 1000, 1, this );
  myNbIntervals->setValue( 10 );

  settingsLayout->addWidget( nbIntervalsLabel, 2, 0 );
  settingsLayout->addWidget( myNbIntervals, 2, 2 );

  /**********************   Scalar Range    **********************/

  myScalarRangeBox = new QGroupBox( tr( "GEOM_SHAPE_STATISTICS_SCALAR_RANGE" ), this );
  myScalarRangeBox->setCheckable( true );
  myScalarRangeBox->setChecked( false );
  QLabel* minLabel = new QLabel( tr( "GEOM_SHAPE_STATISTICS_MIN" ), this );
  myMin = new QLineEdit( this );
  QtxDoubleValidator* aValid = new QtxDoubleValidator( this );
  aValid->setBottom( 0.0 );
  myMin->setValidator( aValid );
  QLabel* maxLabel = new QLabel( tr( "GEOM_SHAPE_STATISTICS_MAX" ), this );
  myMax = new QLineEdit( this );
  myMax->setValidator( aValid );

  QPushButton* buttonCompute = new QPushButton( tr( "GEOM_SHAPE_STATISTICS_COMPUTE" ), this );
  connect( buttonCompute, SIGNAL( clicked() ), this, SLOT( clickOnCompute() ) );

  QGridLayout* scalarRangeLayout = new QGridLayout();
  scalarRangeLayout->setMargin( 11 ); settingsLayout->setSpacing( 6 );

  scalarRangeLayout->addWidget( minLabel, 0, 0 );
  scalarRangeLayout->addWidget( myMin,    0, 1 );
  scalarRangeLayout->addWidget( maxLabel, 1, 0 );
  scalarRangeLayout->addWidget( myMax,    1, 1 );
  scalarRangeLayout->addWidget( buttonCompute, 0, 2, 2, 1 );

  myScalarRangeBox->setLayout( scalarRangeLayout );

  /**********************   Buttons    **********************/

  myButtonPlot   = new QPushButton( tr( "GEOM_PLOT_DISTRIBUTION" ), this );
  myButtonPlot->setDefault( true );
  myButtonCreateGr = new QPushButton( tr( "GEOM_SHAPE_STATISTICS_CREATE_GROUPS" ), this );
  QPushButton* buttonClose  = new QPushButton( tr( "GEOM_BUT_CLOSE" ), this );
  QPushButton* buttonHelp   = new QPushButton( tr( "GEOM_BUT_HELP" ), this );

  QHBoxLayout* buttonsLayout = new QHBoxLayout();
  buttonsLayout->addWidget( myButtonPlot );
  buttonsLayout->addWidget( myButtonCreateGr );
  buttonsLayout->addWidget( buttonClose );
  buttonsLayout->addWidget( buttonHelp );

  if ( !aShape.IsNull() ) {
    myButtonCreateGr->hide();
  }
  /**********************   Layouting    **********************/

  topLayout->addLayout( settingsLayout );
  topLayout->addWidget( myScalarRangeBox );
  topLayout->addLayout( buttonsLayout );

  // Signals and slots connections

  connect( selBtn, SIGNAL( clicked() ), this, SLOT( onEditMainShape() ) );

  connect( myButtonPlot,     SIGNAL( clicked() ), this, SLOT( clickOnPlot() ) );
  connect( myButtonCreateGr, SIGNAL( clicked() ), this, SLOT( clickOnCreateGroups() ) );

  connect( buttonClose,    SIGNAL( clicked() ), this, SLOT( reject() ) );
  connect( buttonHelp,     SIGNAL( clicked() ), this, SLOT( clickOnHelp() ) );

  connect(myApp->selectionMgr(),
          SIGNAL(currentSelectionChanged()), this, SLOT(onEditMainShape()));

  if ( aShape.IsNull() )
    onEditMainShape();
}

//===========================================================================
// function : ~MeasureGUI_ShapeStatisticsDlg()
// purpose  : Destroys the object and frees any allocated resources
//===========================================================================
MeasureGUI_ShapeStatisticsDlg::~MeasureGUI_ShapeStatisticsDlg()
{
}

//=================================================================================
// function : createOperation
// purpose  :
//=================================================================================
GEOM::GEOM_IOperations_ptr MeasureGUI_ShapeStatisticsDlg::createOperation()
{
  return getGeomEngine()->GetIGroupOperations();
}

#define RETURN_WITH_MSG(a, b)                   \
  if (!(a)) {                                   \
    theMessage += (b);                          \
    return false;                               \
  }

//================================================================
// Function : getFather
// Purpose  : Get father object for object to be added in study
//            (called with addInStudy method)
//================================================================
GEOM::GEOM_Object_ptr MeasureGUI_ShapeStatisticsDlg::getFather(GEOM::GEOM_Object_ptr theObj)
{
  GEOM::GEOM_Object_var aFatherObj;
  if (theObj->GetType() == GEOM_GROUP) {
    GEOM::GEOM_IGroupOperations_var anOper = GEOM::GEOM_IGroupOperations::_narrow(getOperation());
    aFatherObj = anOper->GetMainShape(theObj);
  }
  return aFatherObj._retn();
}

//=================================================================================
// function : getSourceObjects
// purpose  : virtual method to get source objects
//=================================================================================
QList<GEOM::GeomObjPtr> MeasureGUI_ShapeStatisticsDlg::getSourceObjects()
{
  QList<GEOM::GeomObjPtr> res;
  res << myMainObj;
  return res;
}

//=================================================================================
// function : onEditMainShape()
// purpose  : called when selection button was clicked
//=================================================================================
void MeasureGUI_ShapeStatisticsDlg::onEditMainShape()
{
  // restore initial parameters for dialog box
  myEditMainShape->setText("");
  myEditMainShape->setFocus();

  //get shapes from selection
  QList<GEOM::GeomObjPtr> selShapes = getSelected( TopAbs_SHAPE, -1 );

  myButtonPlot->setEnabled( !selShapes.isEmpty() );
  myButtonCreateGr->setEnabled( selShapes.count() == 1 );

  if ( !selShapes.isEmpty() ) {
    if ( selShapes.count() == 1 )
      myMainObj = selShapes[0];
    QString aName = selShapes.count() > 1 ? QString( "%1_objects").arg( selShapes.count() ) : GEOMBase::GetName( myMainObj.get() );
    myEditMainShape->setText( aName );
  }

  updateTypes( selShapes );
}

//=================================================================================
// function : currentType()
// purpose  : returns currently selected type of shapes in 'Type' combobox
//=================================================================================
void MeasureGUI_ShapeStatisticsDlg::fillTypes( bool hasEdges, bool hasFaces, bool hasSolids )
{
  if ( hasEdges )
    myCBTypes->addItem( tr("GEOM_SHAPE_STATISTICS_LENGTH"), (int)TopAbs_EDGE );
  if ( hasFaces )
    myCBTypes->addItem( tr("GEOM_SHAPE_STATISTICS_AREA"), (int)TopAbs_FACE );
  if ( hasSolids )
    myCBTypes->addItem( tr("GEOM_SHAPE_STATISTICS_VOLUME"), (int)TopAbs_SOLID );

  myCBTypes->setEnabled( myCBTypes->count() > 0 );
}

//=================================================================================
// function : updateTypes()
// purpose  : update 'Type' combobox with available types
//=================================================================================
void MeasureGUI_ShapeStatisticsDlg::updateTypes( QList<GEOM::GeomObjPtr> theShapes )
{
  myCBTypes->clear();
  myCBTypes->setEnabled( false );

  int hasEdges = -1, hasFaces = -1, hasSolids = -1;

  myShapes.clear();
  // get types of the shapes and its sub-shapes
  foreach( GEOM::GeomObjPtr aShapePtr, theShapes ) {
    if ( !aShapePtr )
      return;

    TopoDS_Shape aShape;
    if ( !GEOMBase::GetShape( aShapePtr.get(), aShape ) || aShape.IsNull() )
      return;

    myShapes.push_back( aShape );

    GEOM::ListOfLong_var aSubShapes;
    GEOM::GEOM_IShapesOperations_var aShOp = getGeomEngine()->GetIShapesOperations();
    if ( hasEdges != 0 )
      hasEdges = aShOp->NumberOfSubShapes( aShapePtr.get(), TopAbs_EDGE ) > 0;
    if ( hasFaces != 0 )
      hasFaces = aShOp->NumberOfSubShapes( aShapePtr.get(), TopAbs_FACE ) > 0;
    if ( hasSolids != 0 )
      hasSolids = aShOp->NumberOfSubShapes( aShapePtr.get(), TopAbs_SOLID ) > 0;
  }
  fillTypes( hasEdges, hasFaces, hasSolids );
}

//=================================================================================
// function : currentType()
// purpose  : returns currently selected type of shapes in 'Type' combobox
//=================================================================================
TopAbs_ShapeEnum MeasureGUI_ShapeStatisticsDlg::currentType()
{
  return (TopAbs_ShapeEnum)( myCBTypes->itemData( myCBTypes->currentIndex() ).toInt() );
}

//=================================================================================
// function : clickOnPlot()
// purpose  : called when Plot button was clicked
//=================================================================================
bool MeasureGUI_ShapeStatisticsDlg::isValid(QString& theMessage)
{
  if ( myScalarRangeBox->isChecked() ) {
    RETURN_WITH_MSG( !myMin->text().isEmpty(), tr("GEOM_SHAPE_STATISTICS_MIN_ERROR") );
    RETURN_WITH_MSG( !myMax->text().isEmpty(), tr("GEOM_SHAPE_STATISTICS_MAX_ERROR") );
    RETURN_WITH_MSG( myMin->text().toDouble() <= myMax->text().toDouble(), tr("GEOM_SHAPE_STATISTICS_MIN_MAX_ERROR") );
  }
  return true;
}
//=================================================================================
// function : clickOnPlot()
// purpose  : called when Plot button was clicked
//=================================================================================
void MeasureGUI_ShapeStatisticsDlg::clickOnPlot()
{
  GEOMUtils::Range aRange;
  if ( myScalarRangeBox->isChecked() ) {
    QString msg;
    if ( !isValid( msg ) ) {
      showError( msg );
      return;
    }
    aRange.min = myMin->text().toDouble();
    aRange.max = myMax->text().toDouble();
  } else {
    aRange.min = -1.0; // flag that range is empty
    aRange.max = -1.0; // flag that range is empty
  }

  GEOMUtils::Distribution aShapesDistr =
    GEOMUtils::ComputeDistribution( myShapes, currentType(), myNbIntervals->value(), aRange );

  QList<double> xVals, yVals;
  double width = -1, min = -1;
  double xmin = 1e+32, xmax = 0.0, ymax = 0.0;
  int i=0;
  GEOMUtils::Distribution::const_iterator it;
  for (it = aShapesDistr.begin(); it != aShapesDistr.end(); it++) {
    GEOMUtils::Range ran = *it;
    if ( width < 0 ) width = ran.max - ran.min; // bar width
    if ( min < 0 ) min = ran.min; // global min
    xVals << width / 2. + i*width + min; // get a middle of bar
    yVals << ran.count;
    // get global boundary max values
    if ( ran.min < xmin ) xmin = ran.min;
    if ( ran.max > xmax ) xmax = ran.max;
    if ( ran.count > ymax ) ymax = ran.count;
    i++;
  }

  // plot the computed distribution
  SUIT_ViewManager* aViewManager = myApp->getViewManager( Plot2d_Viewer::Type(), true ); // create if necessary
  if( !aViewManager )
    return;
  Plot2d_ViewWindow* aViewWnd = dynamic_cast<Plot2d_ViewWindow*>(aViewManager->getActiveView());
  if( !aViewWnd )
    return;
  Plot2d_ViewFrame* aPlot = aViewWnd->getViewFrame();
  if ( !aPlot )
    return;

  aPlot->EraseAll();

  // create or reuse histogram
  if( !myHistogram )
    myHistogram = new Plot2d_Histogram();
  else
    myHistogram->clearAllPoints();
  // set histogram parameters
  myHistogram->setData( xVals, yVals );
  if ( width != 0.0 )
    myHistogram->setWidth( width );
  myHistogram->setAutoAssign(true);
  myHistogram->setName( myEditMainShape->text() );
  myHistogram->setHorTitle( myCBTypes->currentText() );
  myHistogram->setVerTitle( tr("GEOM_SHAPE_STATISTICS_DISTRIBUTION_NB_ENT") );
  myHistogram->setColor( QColor(0, 85, 0) );
  // display histogram
  aPlot->displayObject( myHistogram, true );
  if ( width == 0.0 ) // only one X value
    aPlot->fitAll();
  else
    aPlot->fitData( 0, xmin, xmax, 0.0, ymax );
}

//=================================================================================
// function : clickOnCompute()
// purpose  : called when Compute button was clicked
//=================================================================================
void MeasureGUI_ShapeStatisticsDlg::clickOnCompute()
{
  GEOMUtils::Range aRange;
  aRange.min = -1.0; // flag that range is empty
  aRange.max = -1.0; // flag that range is empty
  std::map<int,double> measures = GEOMUtils::ComputeMeasures( myShapes, currentType(), aRange );
  if ( measures.size() != 0 ) {
    SUIT_ResourceMgr* resMgr = SUIT_Session::session()->resourceMgr();
    int aPrecision = resMgr->integerValue( "Geometry", "length_precision", 6 );
    myMin->setText( DlgRef::PrintDoubleValue( aRange.min, aPrecision ) );
    myMax->setText( DlgRef::PrintDoubleValue( aRange.max, aPrecision ) );
  }
}

//=================================================================================
// function : clickOnCreateGroups()
// purpose  : called when Create Groups button was clicked
//=================================================================================
void MeasureGUI_ShapeStatisticsDlg::clickOnCreateGroups()
{
  onAccept(false, false, false);
}

//=================================================================================
// function : execute(ObjectList& objects)
// purpose  :
//=================================================================================
bool MeasureGUI_ShapeStatisticsDlg::execute(ObjectList& objects)
{
  if ( myMainObj.isNull() )
    return false;

  GEOM::GroupOpPtr anOper = GEOM::GEOM_IGroupOperations::_narrow(getOperation());

  GEOMUtils::Range aRange;
  if ( myScalarRangeBox->isChecked() ) {
    QString msg;
    if ( !isValid( msg ) ) {
      showError( msg );
      return false;
    }
    aRange.min = myMin->text().toDouble();
    aRange.max = myMax->text().toDouble();
  } else {
    aRange.min = -1.0; // flag that range is empty
    aRange.max = -1.0; // flag that range is empty
  }

  SUIT_ResourceMgr* resMgr = SUIT_Session::session()->resourceMgr();
  int aPrecision = resMgr->integerValue( "Geometry", "length_precision", 6 );
  QString aTypePrefix = myCBTypes->currentText().replace(' ', '_');
  QString objIOR, aMin, aMax, aGroupName;
<<<<<<< HEAD
=======
  //SalomeApp_Study* study = getStudy();
>>>>>>> 8f00089b

  GEOMUtils::Distribution aShapesDistr =
    GEOMUtils::ComputeDistribution( myShapes, currentType(), myNbIntervals->value(), aRange );

  int nbGroups = 0;

  GEOMUtils::Distribution::const_iterator it;
  for (it = aShapesDistr.begin(); it != aShapesDistr.end(); it++) {
    std::list<long> idList = (*it).indices;
    int nn = idList.size();
    if ( nn > 0 ) {
      GEOM::ListOfLong_var aNewList = new GEOM::ListOfLong;
      aNewList->length(nn);
      int ii = 0;
      std::list<long>::const_iterator id_it;
      for ( id_it = idList.begin(); id_it != idList.end(); id_it++ ) {
        aNewList[ii++] = *id_it;
      }

      // Create an empty group
      GEOM::GEOM_Object_var aGroup;
      aGroup = anOper->CreateGroup( myMainObj.get(), currentType() );

      if (CORBA::is_nil(aGroup) || !anOper->IsDone())
        return false;

      // Add sub-shapes into group
      anOper->UnionIDs(aGroup, aNewList);
      if (!anOper->IsDone())
        return false;

      // publish group
      aMin = DlgRef::PrintDoubleValue( (*it).min, aPrecision );
      aMax = DlgRef::PrintDoubleValue( (*it).max, aPrecision );
      aGroupName =  aTypePrefix + "_" + aMin + "_" + aMax;
      GEOMBase::PublishSubObject( aGroup, aGroupName );

      // this is needed just to avoid error message
      objects.push_back(aGroup._retn());

      nbGroups++;
    }
  }

  SUIT_MessageBox::information( this, tr( "INF_INFO" ), tr( "GEOM_MSG_GROUPS_CREATED" ).arg( nbGroups ) );

  return true;
}

//=================================================================================
// function : clickOnHelp()
// purpose  : called when Help button was clicked
//=================================================================================
void MeasureGUI_ShapeStatisticsDlg::clickOnHelp()
{
  GeometryGUI* aGeomGUI = dynamic_cast<GeometryGUI*>( myApp->module( "Geometry" ) );
  myApp->onHelpContextModule( aGeomGUI ? myApp->moduleName( aGeomGUI->moduleName() ) : QString(""), "shape_statistics_operation_page.html" );
}<|MERGE_RESOLUTION|>--- conflicted
+++ resolved
@@ -471,10 +471,6 @@
   int aPrecision = resMgr->integerValue( "Geometry", "length_precision", 6 );
   QString aTypePrefix = myCBTypes->currentText().replace(' ', '_');
   QString objIOR, aMin, aMax, aGroupName;
-<<<<<<< HEAD
-=======
-  //SalomeApp_Study* study = getStudy();
->>>>>>> 8f00089b
 
   GEOMUtils::Distribution aShapesDistr =
     GEOMUtils::ComputeDistribution( myShapes, currentType(), myNbIntervals->value(), aRange );
