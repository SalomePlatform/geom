// Copyright (C) 2007-2014  CEA/DEN, EDF R&D, OPEN CASCADE
//
// Copyright (C) 2003-2007  OPEN CASCADE, EADS/CCR, LIP6, CEA/DEN,
// CEDRAT, EDF R&D, LEG, PRINCIPIA R&D, BUREAU VERITAS
//
// This library is free software; you can redistribute it and/or
// modify it under the terms of the GNU Lesser General Public
// License as published by the Free Software Foundation; either
// version 2.1 of the License, or (at your option) any later version.
//
// This library is distributed in the hope that it will be useful,
// but WITHOUT ANY WARRANTY; without even the implied warranty of
// MERCHANTABILITY or FITNESS FOR A PARTICULAR PURPOSE.  See the GNU
// Lesser General Public License for more details.
//
// You should have received a copy of the GNU Lesser General Public
// License along with this library; if not, write to the Free Software
// Foundation, Inc., 59 Temple Place, Suite 330, Boston, MA  02111-1307 USA
//
// See http://www.salome-platform.org/ or email : webmaster.salome@opencascade.com
//
//  File   : RepairGUI_LimitToleranceDlg.cxx

#include "RepairGUI_LimitToleranceDlg.h"

<<<<<<< HEAD
#include <DlgRef.h>
#include <GeometryGUI.h>
#include <GEOMBase.h>
#include <SalomeApp_DoubleSpinBox.h>
#include "utilities.h"
=======
#include "DlgRef.h"
#include "GeometryGUI.h"
#include "GEOMBase.h"
#include "RepairGUI.h"
>>>>>>> 16b1d9dd

#include <SalomeApp_DoubleSpinBox.h>
#include <SalomeApp_Application.h>
#include <LightApp_SelectionMgr.h>
#include <SalomeApp_Study.h>
#include <SalomeApp_Tools.h>
#include <SUIT_Session.h>
#include <SUIT_Desktop.h>
#include <SUIT_MessageBox.h>
#include <SUIT_OverrideCursor.h>
#include <SUIT_ResourceMgr.h>
#include <SUIT_ViewWindow.h>
#include <SUIT_ViewManager.h>
#include <OCCViewer_ViewModel.h>
#include <SALOME_ListIO.hxx>

#include <GEOMImpl_Types.hxx>

#include <TCollection_AsciiString.hxx>

#define DEFAULT_TOLERANCE_VALUE 1e-07

//=================================================================================
// class    : RepairGUI_LimitToleranceDlg()
// purpose  : Constructs a RepairGUI_LimitToleranceDlg  which is a child of 'parent', with the
//            name 'name' and widget flags set to 'f'.
//            The dialog will by default be modeless, unless you set 'modal' to
//            TRUE to construct a modal dialog.
//=================================================================================
RepairGUI_LimitToleranceDlg::RepairGUI_LimitToleranceDlg(GeometryGUI* theGeometryGUI,
                                                         QWidget* parent, bool modal)
  : GEOMBase_Skeleton(theGeometryGUI, parent, modal)
{
  QPixmap image0 (SUIT_Session::session()->resourceMgr()->loadPixmap("GEOM", tr("ICON_DLG_LIMIT_TOLERANCE")));
  QPixmap image1 (SUIT_Session::session()->resourceMgr()->loadPixmap("GEOM", tr("ICON_SELECT")));

  setWindowTitle(tr("GEOM_LIMIT_TOLERANCE_TITLE"));

  /***************************************************************/
  mainFrame()->GroupConstructors->setTitle(tr("GEOM_LIMIT_TOLERANCE_TITLE"));
  mainFrame()->RadioButton1->setIcon(image0);
  mainFrame()->RadioButton2->setAttribute(Qt::WA_DeleteOnClose);
  mainFrame()->RadioButton3->setAttribute(Qt::WA_DeleteOnClose);
  mainFrame()->RadioButton2->close();
  mainFrame()->RadioButton3->close();

  GroupPoints = new DlgRef_1SelExt(centralWidget());
  GroupPoints->GroupBox1->setTitle(tr("GEOM_ARGUMENTS"));
  GroupPoints->TextLabel1->setText(tr("GEOM_SELECTED_SHAPE"));
  GroupPoints->PushButton1->setIcon(image1);
  GroupPoints->LineEdit1->setReadOnly(true);

  QLabel* aTolLab = new QLabel(tr("GEOM_TOLERANCE"), GroupPoints->Box);
  myTolEdt = new SalomeApp_DoubleSpinBox(GroupPoints->Box);
  initSpinBox(myTolEdt, 0., 100., DEFAULT_TOLERANCE_VALUE, "len_tol_precision");
  myTolEdt->setValue(DEFAULT_TOLERANCE_VALUE);

  QGridLayout* boxLayout = new QGridLayout(GroupPoints->Box);
  boxLayout->setMargin(0); boxLayout->setSpacing(6);
  boxLayout->addWidget(aTolLab,  0, 0);
  boxLayout->addWidget(myTolEdt, 0, 2);

  QVBoxLayout* layout = new QVBoxLayout(centralWidget());
  layout->setMargin(0); layout->setSpacing(6);
  layout->addWidget(GroupPoints);

  setHelpFileName("limit_tolerance_operation_page.html");

  Init();
}


//=================================================================================
// function : ~RepairGUI_LimitToleranceDlg()
// purpose  : Destroys the object and frees any allocated resources
//=================================================================================
RepairGUI_LimitToleranceDlg::~RepairGUI_LimitToleranceDlg()
{
}


//=================================================================================
// function : Init()
// purpose  :
//=================================================================================
void RepairGUI_LimitToleranceDlg::Init()
{
  /* init variables */
  myEditCurrentArgument = GroupPoints->LineEdit1;

  myObject = GEOM::GEOM_Object::_nil();

  //myGeomGUI->SetState(0);
  //globalSelection(GEOM_COMPOUND);

  mainFrame()->GroupBoxPublish->show();
  //Hide preview checkbox
  mainFrame()->CheckBoxPreview->hide();

  /* signals and slots connections */
  connect(buttonOk(),    SIGNAL(clicked()), this, SLOT(ClickOnOk()));
  connect(buttonApply(), SIGNAL(clicked()), this, SLOT(ClickOnApply()));

  connect(GroupPoints->PushButton1,  SIGNAL(clicked()),       this, SLOT(SetEditCurrentArgument()));
  connect(GroupPoints->LineEdit1,    SIGNAL(returnPressed()), this, SLOT(LineEditReturnPressed()));

  connect(myGeomGUI->getApp()->selectionMgr(), SIGNAL(currentSelectionChanged()),
          this, SLOT(SelectionIntoArgument()));

  initName(tr("LIMIT_TOLERANCE_NEW_OBJ_NAME"));

  ConstructorsClicked(0);

  activateSelection();
  updateButtonState();
}


//=================================================================================
// function : ConstructorsClicked()
// purpose  : Radio button management
//=================================================================================
void RepairGUI_LimitToleranceDlg::ConstructorsClicked(int constructorId)
{
  disconnect(myGeomGUI->getApp()->selectionMgr(), 0, this, 0);

  GroupPoints->show();
  GroupPoints->LineEdit1->setText("");
  myEditCurrentArgument = GroupPoints->LineEdit1;
  myEditCurrentArgument->setFocus();

  connect(myGeomGUI->getApp()->selectionMgr(), SIGNAL(currentSelectionChanged()),
           this, SLOT(SelectionIntoArgument()));

  qApp->processEvents();
  updateGeometry();
  resize(minimumSizeHint());

  updateButtonState();
  activateSelection();
  SelectionIntoArgument();
}


//=================================================================================
// function : ClickOnOk()
// purpose  : Same than click on apply but close this dialog.
//=================================================================================
void RepairGUI_LimitToleranceDlg::ClickOnOk()
{
  setIsApplyAndClose( true );
  if (ClickOnApply())
    ClickOnCancel();
}

//=================================================================================
// function : ClickOnApply()
// purpose  :
//=================================================================================
bool RepairGUI_LimitToleranceDlg::ClickOnApply()
{
  if (!onAcceptLocal())
    return false;

  initName();

  ConstructorsClicked(0);

  return true;
}

//=================================================================================
// function : SelectionIntoArgument()
// purpose  : Called when selection
//=================================================================================
void RepairGUI_LimitToleranceDlg::SelectionIntoArgument()
{
  myEditCurrentArgument->setText("");
  myObject = GEOM::GEOM_Object::_nil();

  LightApp_SelectionMgr* aSelMgr = myGeomGUI->getApp()->selectionMgr();
  SALOME_ListIO aSelList;
  aSelMgr->selectedObjects(aSelList);

  if (aSelList.Extent() == 1) {
    Handle(SALOME_InteractiveObject) anIO = aSelList.First();
    myObject = GEOMBase::ConvertIOinGEOMObject( anIO );
    if ( !CORBA::is_nil( myObject ) )
      myEditCurrentArgument->setText(GEOMBase::GetName(myObject));
  }
  updateButtonState();
}

//=================================================================================
// function : SetEditCurrentArgument()
// purpose  :
//=================================================================================
void RepairGUI_LimitToleranceDlg::SetEditCurrentArgument()
{
  const QObject* send = sender();
  if (send == GroupPoints->PushButton1)  {
    myEditCurrentArgument->setFocus();
    SelectionIntoArgument();
  }
}

//=================================================================================
// function : LineEditReturnPressed()
// purpose  :
//=================================================================================
void RepairGUI_LimitToleranceDlg::LineEditReturnPressed()
{
  const QObject* send = sender();
  if (send == GroupPoints->LineEdit1) {
    myEditCurrentArgument = GroupPoints->LineEdit1;
    GEOMBase_Skeleton::LineEditReturnPressed();
  }
}

//=================================================================================
// function : ActivateThisDialog()
// purpose  :
//=================================================================================
void RepairGUI_LimitToleranceDlg::ActivateThisDialog()
{
  GEOMBase_Skeleton::ActivateThisDialog();
  connect(myGeomGUI->getApp()->selectionMgr(), SIGNAL(currentSelectionChanged()),
           this, SLOT(SelectionIntoArgument()));
  activateSelection();
}

//=================================================================================
// function : enterEvent()
// purpose  : Mouse enter onto the dialog to activate it
//=================================================================================
void RepairGUI_LimitToleranceDlg::enterEvent(QEvent*)
{
  if (!mainFrame()->GroupConstructors->isEnabled())
    ActivateThisDialog();
}

//=================================================================================
// function : createOperation
// purpose  :
//=================================================================================
GEOM::GEOM_IOperations_ptr RepairGUI_LimitToleranceDlg::createOperation()
{
  return getGeomEngine()->GetIHealingOperations(getStudyId());
}

//=================================================================================
// function : isValid
// purpose  :
//=================================================================================
bool RepairGUI_LimitToleranceDlg::isValid(QString& msg)
{
  double v = myTolEdt->value();
  bool ok = myTolEdt->isValid(msg, true);
  return !myObject->_is_nil() && (v > 0.) && ok;
}

//=================================================================================
// function : execute
// purpose  :
//=================================================================================
bool RepairGUI_LimitToleranceDlg::execute(ObjectList& objects)
{
  bool aResult = false;
  objects.clear();

  GEOM::GEOM_IHealingOperations_var anOper = GEOM::GEOM_IHealingOperations::_narrow(getOperation());
  GEOM::GEOM_Object_var anObj = anOper->LimitTolerance(myObject, myTolEdt->value());
  aResult = !anObj->_is_nil();
  if (aResult) {
    QStringList aParameters;
    aParameters << myTolEdt->text();
    anObj->SetParameters(aParameters.join(":").toLatin1().constData());
    if ( !IsPreview() )
      RepairGUI::ShowStatistics( anOper, this );
    objects.push_back(anObj._retn());
  }

  return aResult;
}

//================================================================
// Function : onAccept
// Purpose  : This method should be called from dialog's slots onOk() and onApply()
//            It perfroms user input validation, then it
//            performs a proper operation and manages transactions, etc.
//================================================================
bool RepairGUI_LimitToleranceDlg::onAcceptLocal()
{
  if (!getStudy() || !(getStudy()->studyDS()))
    return false;

  _PTR(Study) aStudy = getStudy()->studyDS();

  bool aLocked = aStudy->GetProperties()->IsLocked();
  if (aLocked) {
    MESSAGE("GEOMBase_Helper::onAccept - ActiveStudy is locked");
    SUIT_MessageBox::warning(this, tr("WRN_WARNING"), tr("WRN_STUDY_LOCKED"), tr("BUT_OK"));
    return false;
  }

  QString msg;
  if (!isValid(msg)) {
    showError(msg);
    return false;
  }

  try {
    if (openCommand()) {
      SUIT_OverrideCursor wc;

      myGeomGUI->getApp()->putInfo("");
      ObjectList objects;

      if (!execute(objects)) {
        wc.suspend();
        abortCommand();
        showError();
      }
      else {
        const int nbObjs = objects.size();
        for (ObjectList::iterator it = objects.begin(); it != objects.end(); ++it) {
          QString aName = getNewObjectName();
          if (nbObjs > 1) {
            if (aName.isEmpty())
              aName = getPrefix(*it);
            aName = GEOMBase::GetDefaultName(aName);
          }
          else {
            // PAL6521: use a prefix, if some dialog box doesn't reimplement getNewObjectName()
            if (aName.isEmpty())
              aName = GEOMBase::GetDefaultName(getPrefix(*it));
          }
          addInStudy(*it, aName.toLatin1().data());
          display(*it, false);
        }

        if (nbObjs) {
          commitCommand();
          updateObjBrowser();
          myGeomGUI->getApp()->putInfo(QObject::tr("GEOM_PRP_DONE"));
        }
        else {
          abortCommand();
        }

        // JFA 28.12.2004 BEGIN // To enable warnings
        GEOM::GEOM_IHealingOperations_var anOper = GEOM::GEOM_IHealingOperations::_narrow(getOperation());
        if (!CORBA::is_nil(anOper) && !anOper->IsDone()) {
          wc.suspend();
          QString msgw = QObject::tr(anOper->GetErrorCode());
          SUIT_MessageBox::warning(this, tr("WRN_WARNING"), msgw, tr("BUT_OK"));
        }
        // JFA 28.12.2004 END
      }
    }
  }
  catch(const SALOME::SALOME_Exception& e) {
    SalomeApp_Tools::QtCatchCorbaException(e);
    abortCommand();
  }

  updateViewer();
  activateSelection();
  updateButtonState();

  return true;
}

//=================================================================================
// function : activateSelection
// purpose  : Activate selection
//=================================================================================
void RepairGUI_LimitToleranceDlg::activateSelection()
{
  disconnect(myGeomGUI->getApp()->selectionMgr(), SIGNAL(currentSelectionChanged()),
             this, SLOT(SelectionIntoArgument()));

  globalSelection(GEOM_ALLSHAPES);
  if (myObject->_is_nil())
    SelectionIntoArgument();

  connect(myGeomGUI->getApp()->selectionMgr(), SIGNAL(currentSelectionChanged()),
          this, SLOT(SelectionIntoArgument()));
  updateViewer();
}

//=================================================================================
// function : updateButtonState
// purpose  : Update button state
//=================================================================================
void RepairGUI_LimitToleranceDlg::updateButtonState()
{
  bool hasMainObj = !myObject->_is_nil();
  buttonOk()->setEnabled(hasMainObj);
  buttonApply()->setEnabled(hasMainObj);
}

//=================================================================================
// function : restoreSubShapes
// purpose  :
//=================================================================================
void RepairGUI_LimitToleranceDlg::restoreSubShapes(SALOMEDS::Study_ptr   theStudy,
                                                   SALOMEDS::SObject_ptr theSObject)
{
  if (mainFrame()->CheckBoxRestoreSS->isChecked()) {
    // empty list of arguments means that all arguments should be restored
    getGeomEngine()->RestoreSubShapesSO(theStudy, theSObject, GEOM::ListOfGO(),
                                        GEOM::FSM_GetInPlace, /*theInheritFirstArg=*/true,
                                        mainFrame()->CheckBoxAddPrefix->isChecked());
  }
}<|MERGE_RESOLUTION|>--- conflicted
+++ resolved
@@ -23,18 +23,10 @@
 
 #include "RepairGUI_LimitToleranceDlg.h"
 
-<<<<<<< HEAD
-#include <DlgRef.h>
-#include <GeometryGUI.h>
-#include <GEOMBase.h>
-#include <SalomeApp_DoubleSpinBox.h>
-#include "utilities.h"
-=======
 #include "DlgRef.h"
 #include "GeometryGUI.h"
 #include "GEOMBase.h"
 #include "RepairGUI.h"
->>>>>>> 16b1d9dd
 
 #include <SalomeApp_DoubleSpinBox.h>
 #include <SalomeApp_Application.h>
@@ -335,7 +327,6 @@
 
   bool aLocked = aStudy->GetProperties()->IsLocked();
   if (aLocked) {
-    MESSAGE("GEOMBase_Helper::onAccept - ActiveStudy is locked");
     SUIT_MessageBox::warning(this, tr("WRN_WARNING"), tr("WRN_STUDY_LOCKED"), tr("BUT_OK"));
     return false;
   }
